// Copyright (c) 2022 MASSA LABS <info@massa.net>

use std::sync::{
    mpsc::{self, Receiver},
    Arc, Mutex,
};

use massa_models::{
    block::BlockGraphStatus, block_header::BlockHeader, block_id::BlockId, clique::Clique,
    prehash::PreHashSet, secure_share::SecureShare, slot::Slot, stats::ConsensusStats,
    streaming_step::StreamingStep,
};
use massa_storage::Storage;
use massa_time::MassaTime;

use crate::{
    block_graph_export::BlockGraphExport, bootstrapable_graph::BootstrapableGraph,
    error::ConsensusError, ConsensusController,
};

/// Test tool to mock graph controller responses
pub struct ConsensusEventReceiver(pub Receiver<MockConsensusControllerMessage>);

/// List of possible messages you can receive from the mock
/// Each variant corresponds to a unique method in `ConsensusController`,
/// Some variants wait for a response on their `response_tx` field, if present.
/// See the documentation of `ConsensusController` for details on parameters and return values.
#[derive(Clone, Debug)]
pub enum MockConsensusControllerMessage {
    GetBlockStatuses {
        block_ids: Vec<BlockId>,
        response_tx: mpsc::Sender<Vec<BlockGraphStatus>>,
    },
    GetBlockGraphStatuses {
        start_slot: Option<Slot>,
        end_slot: Option<Slot>,
        response_tx: mpsc::Sender<Result<BlockGraphExport, ConsensusError>>,
    },
    GetCliques {
        response_tx: mpsc::Sender<Vec<Clique>>,
    },
    GetBootstrapableGraph {
        cursor: StreamingStep<PreHashSet<BlockId>>,
        execution_cursor: StreamingStep<Slot>,
        response_tx: mpsc::Sender<
            Result<
                (
                    BootstrapableGraph,
                    PreHashSet<BlockId>,
                    StreamingStep<PreHashSet<BlockId>>,
                ),
                ConsensusError,
            >,
        >,
    },
    GetStats {
        response_tx: mpsc::Sender<Result<ConsensusStats, ConsensusError>>,
    },
    GetBestParents {
        response_tx: mpsc::Sender<Vec<(BlockId, u64)>>,
    },
    GetBlockcliqueBlockAtSlot {
        slot: Slot,
        response_tx: mpsc::Sender<Option<BlockId>>,
    },
    GetLatestBlockcliqueBlockAtSlot {
        slot: Slot,
        response_tx: mpsc::Sender<BlockId>,
    },
    MarkInvalidBlock {
        block_id: BlockId,
        header: SecureShare<BlockHeader, BlockId>,
    },
    RegisterBlock {
        block_id: BlockId,
        slot: Slot,
        block_storage: Storage,
        created: bool,
    },
    RegisterBlockHeader {
        block_id: BlockId,
        header: SecureShare<BlockHeader, BlockId>,
    },
}

/// A mocked graph controller that will intercept calls on its methods
/// and emit corresponding `MockConsensusControllerMessage` messages through a MPSC in a thread-safe way.
/// For messages with a `response_tx` field, the mock will await a response through their `response_tx` channel
/// in order to simulate returning this value at the end of the call.
#[derive(Clone)]
pub struct ConsensusControllerImpl(Arc<Mutex<mpsc::Sender<MockConsensusControllerMessage>>>);

<<<<<<< HEAD
=======
#[cfg(any(test, feature = "testing"))]
>>>>>>> c51fac5a
mockall::mock! {
    pub ConsensusControllerImpl {}
    impl Clone for ConsensusControllerImpl {
        fn clone(&self) -> Self;
    }
    impl ConsensusController for ConsensusControllerImpl {
        fn get_block_graph_status(
            &self,
            start_slot: Option<Slot>,
            end_slot: Option<Slot>,
        ) -> Result<BlockGraphExport, ConsensusError>;

        fn get_block_statuses(&self, ids: &[BlockId]) -> Vec<BlockGraphStatus>;

        fn get_cliques(&self) -> Vec<Clique>;

        fn get_bootstrap_part(
            &self,
            cursor: StreamingStep<PreHashSet<BlockId>>,
            execution_cursor: StreamingStep<Slot>,
        ) -> Result<
            (
                BootstrapableGraph,
                PreHashSet<BlockId>,
                StreamingStep<PreHashSet<BlockId>>,
            ),
            ConsensusError,
        >;

        fn get_stats(&self) -> Result<ConsensusStats, ConsensusError>;

        fn get_best_parents(&self) -> Vec<(BlockId, u64)>;

        fn get_blockclique_block_at_slot(&self, slot: Slot) -> Option<BlockId>;

        fn get_latest_blockclique_block_at_slot(&self, slot: Slot) -> BlockId;

        fn register_block(&self, block_id: BlockId, slot: Slot, block_storage: Storage, created: bool);

        fn register_block_header(&self, block_id: BlockId, header: SecureShare<BlockHeader, BlockId>);

        fn mark_invalid_block(&self, block_id: BlockId, header: SecureShare<BlockHeader, BlockId>);

        fn clone_box(&self) -> Box<dyn ConsensusController>;
    }
}

impl ConsensusControllerImpl {
    /// Create a new pair (mock graph controller, mpsc receiver for emitted messages)
    /// Note that unbounded mpsc channels are used
    pub fn new_with_receiver() -> (Box<dyn ConsensusController>, ConsensusEventReceiver) {
        let (tx, rx) = mpsc::channel();
        (
            Box::new(ConsensusControllerImpl(Arc::new(Mutex::new(tx)))),
            ConsensusEventReceiver(rx),
        )
    }
}

impl ConsensusEventReceiver {
    /// wait command
    pub fn wait_command<F, T>(&mut self, timeout: MassaTime, filter_map: F) -> Option<T>
    where
        F: Fn(MockConsensusControllerMessage) -> Option<T>,
    {
        match self.0.recv_timeout(timeout.into()) {
            Ok(msg) => filter_map(msg),
            Err(_) => None,
        }
    }
}

/// Implements all the methods of the `ConsensusController` trait,
/// but simply make them emit a `MockConsensusControllerMessage`.
/// If the message contains a `response_tx`,
/// a response from that channel is read and returned as return value.
/// See the documentation of `ConsensusController` for details on each function.
impl ConsensusController for ConsensusControllerImpl {
    fn get_block_graph_status(
        &self,
        start_slot: Option<Slot>,
        end_slot: Option<Slot>,
    ) -> Result<BlockGraphExport, ConsensusError> {
        let (response_tx, response_rx) = mpsc::channel();
        self.0
            .lock()
            .unwrap()
            .send(MockConsensusControllerMessage::GetBlockGraphStatuses {
                start_slot,
                end_slot,
                response_tx,
            })
            .unwrap();
        response_rx.recv().unwrap()
    }

    fn get_block_statuses(&self, ids: &[BlockId]) -> Vec<BlockGraphStatus> {
        let (response_tx, response_rx) = mpsc::channel();
        self.0
            .lock()
            .unwrap()
            .send(MockConsensusControllerMessage::GetBlockStatuses {
                block_ids: ids.to_vec(),
                response_tx,
            })
            .unwrap();
        response_rx.recv().unwrap()
    }

    fn get_cliques(&self) -> Vec<Clique> {
        let (response_tx, response_rx) = mpsc::channel();
        self.0
            .lock()
            .unwrap()
            .send(MockConsensusControllerMessage::GetCliques { response_tx })
            .unwrap();
        response_rx.recv().unwrap()
    }

    fn get_bootstrap_part(
        &self,
        cursor: StreamingStep<PreHashSet<BlockId>>,
        execution_cursor: StreamingStep<Slot>,
    ) -> Result<
        (
            BootstrapableGraph,
            PreHashSet<BlockId>,
            StreamingStep<PreHashSet<BlockId>>,
        ),
        ConsensusError,
    > {
        let (response_tx, response_rx) = mpsc::channel();
        self.0
            .lock()
            .unwrap()
            .send(MockConsensusControllerMessage::GetBootstrapableGraph {
                cursor,
                execution_cursor,
                response_tx,
            })
            .unwrap();
        response_rx.recv().unwrap()
    }

    fn get_stats(&self) -> Result<ConsensusStats, ConsensusError> {
        let (response_tx, response_rx) = mpsc::channel();
        self.0
            .lock()
            .unwrap()
            .send(MockConsensusControllerMessage::GetStats { response_tx })
            .unwrap();
        response_rx.recv().unwrap()
    }

    fn get_best_parents(&self) -> Vec<(BlockId, u64)> {
        let (response_tx, response_rx) = mpsc::channel();
        self.0
            .lock()
            .unwrap()
            .send(MockConsensusControllerMessage::GetBestParents { response_tx })
            .unwrap();
        response_rx.recv().unwrap()
    }

    fn get_blockclique_block_at_slot(&self, slot: Slot) -> Option<BlockId> {
        let (response_tx, response_rx) = mpsc::channel();
        self.0
            .lock()
            .unwrap()
            .send(MockConsensusControllerMessage::GetBlockcliqueBlockAtSlot { slot, response_tx })
            .unwrap();
        response_rx.recv().unwrap()
    }

    fn get_latest_blockclique_block_at_slot(&self, slot: Slot) -> BlockId {
        let (response_tx, response_rx) = mpsc::channel();
        self.0
            .lock()
            .unwrap()
            .send(
                MockConsensusControllerMessage::GetLatestBlockcliqueBlockAtSlot {
                    slot,
                    response_tx,
                },
            )
            .unwrap();
        response_rx.recv().unwrap()
    }

    fn mark_invalid_block(&self, block_id: BlockId, header: SecureShare<BlockHeader, BlockId>) {
        self.0
            .lock()
            .unwrap()
            .send(MockConsensusControllerMessage::MarkInvalidBlock { block_id, header })
            .unwrap();
    }

    fn register_block(&self, block_id: BlockId, slot: Slot, block_storage: Storage, created: bool) {
        self.0
            .lock()
            .unwrap()
            .send(MockConsensusControllerMessage::RegisterBlock {
                block_id,
                slot,
                block_storage,
                created,
            })
            .unwrap();
    }

    fn register_block_header(&self, block_id: BlockId, header: SecureShare<BlockHeader, BlockId>) {
        self.0
            .lock()
            .unwrap()
            .send(MockConsensusControllerMessage::RegisterBlockHeader { block_id, header })
            .unwrap();
    }

    fn clone_box(&self) -> Box<dyn ConsensusController> {
        Box::new(self.clone())
    }
}<|MERGE_RESOLUTION|>--- conflicted
+++ resolved
@@ -90,10 +90,7 @@
 #[derive(Clone)]
 pub struct ConsensusControllerImpl(Arc<Mutex<mpsc::Sender<MockConsensusControllerMessage>>>);
 
-<<<<<<< HEAD
-=======
 #[cfg(any(test, feature = "testing"))]
->>>>>>> c51fac5a
 mockall::mock! {
     pub ConsensusControllerImpl {}
     impl Clone for ConsensusControllerImpl {
