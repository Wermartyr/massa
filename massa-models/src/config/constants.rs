--- conflicted
+++ resolved
@@ -64,11 +64,7 @@
         if cfg!(feature = "sandbox") {
             "SAND.0.0"
         } else {
-<<<<<<< HEAD
             "TEST.20.0"
-=======
-            "TEST.19.1"
->>>>>>> 61f7bb9b
         }
         .parse()
         .unwrap()
