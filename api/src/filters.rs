--- conflicted
+++ resolved
@@ -248,7 +248,6 @@
         .and_then(move |hash| get_operation(evt_tx.clone(), hash));
 
     let evt_tx = event_tx.clone();
-<<<<<<< HEAD
     let operation = warp::get()
         .and(warp::path("api"))
         .and(warp::path("v1"))
@@ -258,8 +257,6 @@
         .and_then(move |hash| get_operation(evt_tx.clone(), hash));
 
     let evt_tx = event_tx.clone();
-=======
->>>>>>> 7953b3fb
     let consensus_cfg = consensus_config.clone();
 
     let storage = opt_storage_command_sender.clone();
@@ -648,39 +645,7 @@
         Ok(Some((op, pool, blocks))) => Ok(warp::reply::json(&json!({
             "operation": op,
             "in_pool": pool,
-<<<<<<< HEAD
             "in_blocks": blocks.into_iter().map(|(id, f)|(id,f)).collect::<Vec<(BlockId, bool)>>(),
-        }))
-        .into_response()),
-    }
-}
-
-async fn get_operation(
-    event_tx: mpsc::Sender<ApiEvent>,
-    id: OperationId,
-) -> Result<impl Reply, Rejection> {
-    massa_trace!("api.filters.get_operation", { "operation_id": id });
-    match retrieve_operation(id, &event_tx).await {
-        Err(err) => Ok(warp::reply::with_status(
-            warp::reply::json(&json!({
-                "message": format!("error retrieving operation : {:?}", err)
-            })),
-            warp::http::StatusCode::INTERNAL_SERVER_ERROR,
-        )
-        .into_response()),
-        Ok(None) => Ok(warp::reply::with_status(
-            warp::reply::json(&json!({
-                "message": format!("operation not found : {:?}", id)
-            })),
-            warp::http::StatusCode::NOT_FOUND,
-        )
-        .into_response()),
-        Ok(Some((op, pool, blocks))) => Ok(warp::reply::json(&json!({
-            "operation": op,
-            "in_pool": pool,
-=======
->>>>>>> 7953b3fb
-            "in_blocks": blocks,
         }))
         .into_response()),
     }
