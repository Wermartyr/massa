/// When an address is drawn to create an endorsement it is selected for a specific index
#[allow(clippy::derive_partial_eq_without_eq)]
#[derive(Clone, PartialEq, ::prost::Message)]
pub struct IndexedSlot {
    /// Slot
    #[prost(message, optional, tag = "1")]
    pub slot: ::core::option::Option<Slot>,
    /// Endorsement index in the slot
    #[prost(fixed64, tag = "2")]
    pub index: u64,
}
/// A point in time where a block is expected
#[allow(clippy::derive_partial_eq_without_eq)]
#[derive(Clone, PartialEq, ::prost::Message)]
pub struct Slot {
    /// Period
    #[prost(fixed64, tag = "1")]
    pub period: u64,
    /// Thread
    #[prost(fixed32, tag = "2")]
    pub thread: u32,
}
/// An endorsement, as sent in the network
#[allow(clippy::derive_partial_eq_without_eq)]
#[derive(Clone, PartialEq, ::prost::Message)]
pub struct Endorsement {
    /// Slot in which the endorsement can be included
    #[prost(message, optional, tag = "1")]
    pub slot: ::core::option::Option<Slot>,
    /// Endorsement index inside the including block
    #[prost(fixed32, tag = "2")]
    pub index: u32,
    /// Hash of endorsed block
    /// This is the parent in thread `self.slot.thread` of the block in which the endorsement is included
    #[prost(string, tag = "3")]
    pub endorsed_block: ::prost::alloc::string::String,
}
/// Signed endorsement
#[allow(clippy::derive_partial_eq_without_eq)]
#[derive(Clone, PartialEq, ::prost::Message)]
pub struct SignedEndorsement {
    /// Endorsement
    #[prost(message, optional, tag = "1")]
    pub content: ::core::option::Option<Endorsement>,
    /// A cryptographically generated value using `serialized_data` and a public key.
    #[prost(string, tag = "2")]
    pub signature: ::prost::alloc::string::String,
    /// The public-key component used in the generation of the signature
    #[prost(string, tag = "3")]
    pub content_creator_pub_key: ::prost::alloc::string::String,
    /// Derived from the same public key used to generate the signature
    #[prost(string, tag = "4")]
    pub content_creator_address: ::prost::alloc::string::String,
    /// A secure hash of the data. See also \[massa_hash::Hash\]
    #[prost(string, tag = "5")]
    pub id: ::prost::alloc::string::String,
}
/// BytesMapFieldEntry
#[allow(clippy::derive_partial_eq_without_eq)]
#[derive(Clone, PartialEq, ::prost::Message)]
pub struct BytesMapFieldEntry {
    /// bytes key
    #[prost(bytes = "vec", tag = "1")]
    pub key: ::prost::alloc::vec::Vec<u8>,
    /// bytes key
    #[prost(bytes = "vec", tag = "2")]
    pub value: ::prost::alloc::vec::Vec<u8>,
}
/// Packages a type such that it can be securely sent and received in a trust-free network
#[allow(clippy::derive_partial_eq_without_eq)]
#[derive(Clone, PartialEq, ::prost::Message)]
pub struct SecureShare {
    /// Content in sharable, deserializable form. Is used in the secure verification protocols
    #[prost(bytes = "vec", tag = "1")]
    pub serialized_data: ::prost::alloc::vec::Vec<u8>,
    /// A cryptographically generated value using `serialized_data` and a public key.
    #[prost(string, tag = "2")]
    pub signature: ::prost::alloc::string::String,
    /// The public-key component used in the generation of the signature
    #[prost(string, tag = "3")]
    pub content_creator_pub_key: ::prost::alloc::string::String,
    /// Derived from the same public key used to generate the signature
    #[prost(string, tag = "4")]
    pub content_creator_address: ::prost::alloc::string::String,
    /// A secure hash of the data. See also \[massa_hash::Hash\]
    #[prost(string, tag = "5")]
    pub id: ::prost::alloc::string::String,
}
/// The operation as sent in the network
#[allow(clippy::derive_partial_eq_without_eq)]
#[derive(Clone, PartialEq, ::prost::Message)]
pub struct Operation {
    /// The fee they have decided for this operation
    #[prost(fixed64, tag = "1")]
    pub fee: u64,
    /// After `expire_period` slot the operation won't be included in a block
    #[prost(fixed64, tag = "2")]
    pub expire_period: u64,
    /// The type specific operation part
    #[prost(message, optional, tag = "3")]
    pub op: ::core::option::Option<OperationType>,
}
/// Type specific operation content
#[allow(clippy::derive_partial_eq_without_eq)]
#[derive(Clone, PartialEq, ::prost::Message)]
pub struct OperationType {
    /// Transfer coins from sender to recipient
    #[prost(message, optional, tag = "1")]
    pub transaction: ::core::option::Option<Transaction>,
    /// The sender buys `roll_count` rolls. Roll price is defined in configuration
    #[prost(message, optional, tag = "2")]
    pub roll_buy: ::core::option::Option<RollBuy>,
    /// The sender sells `roll_count` rolls. Roll price is defined in configuration
    #[prost(message, optional, tag = "3")]
    pub roll_sell: ::core::option::Option<RollSell>,
    /// Execute a smart contract
    #[prost(message, optional, tag = "4")]
    pub execut_sc: ::core::option::Option<ExecuteSc>,
    /// Calls an exported function from a stored smart contract
    #[prost(message, optional, tag = "5")]
    pub call_sc: ::core::option::Option<CallSc>,
}
/// Transfer coins from sender to recipient
#[allow(clippy::derive_partial_eq_without_eq)]
#[derive(Clone, PartialEq, ::prost::Message)]
pub struct Transaction {
    /// Recipient address
    #[prost(string, tag = "1")]
    pub recipient_address: ::prost::alloc::string::String,
    /// Amount
    #[prost(fixed64, tag = "2")]
    pub amount: u64,
}
/// The sender buys `roll_count` rolls. Roll price is defined in configuration
#[allow(clippy::derive_partial_eq_without_eq)]
#[derive(Clone, PartialEq, ::prost::Message)]
pub struct RollBuy {
    /// Roll count
    #[prost(fixed64, tag = "1")]
    pub roll_count: u64,
}
/// The sender sells `roll_count` rolls. Roll price is defined in configuration
#[allow(clippy::derive_partial_eq_without_eq)]
#[derive(Clone, PartialEq, ::prost::Message)]
pub struct RollSell {
    /// Roll count
    #[prost(fixed64, tag = "1")]
    pub roll_count: u64,
}
/// Execute a smart contract
#[allow(clippy::derive_partial_eq_without_eq)]
#[derive(Clone, PartialEq, ::prost::Message)]
pub struct ExecuteSc {
    /// Smart contract bytecode.
    #[prost(bytes = "vec", tag = "1")]
    pub data: ::prost::alloc::vec::Vec<u8>,
    /// The maximum of coins that could be spent by the operation sender
    #[prost(fixed64, tag = "2")]
    pub max_coins: u64,
    /// The maximum amount of gas that the execution of the contract is allowed to cost
    #[prost(fixed64, tag = "3")]
    pub max_gas: u64,
    /// A key-value store associating a hash to arbitrary bytes
    #[prost(message, repeated, tag = "4")]
    pub datastore: ::prost::alloc::vec::Vec<BytesMapFieldEntry>,
}
/// Calls an exported function from a stored smart contract
#[allow(clippy::derive_partial_eq_without_eq)]
#[derive(Clone, PartialEq, ::prost::Message)]
pub struct CallSc {
    /// Target smart contract address
    #[prost(string, tag = "1")]
    pub target_addr: ::prost::alloc::string::String,
    /// Target function name. No function is called if empty
    #[prost(string, tag = "2")]
    pub target_func: ::prost::alloc::string::String,
    /// Parameter to pass to the target function
    #[prost(bytes = "vec", tag = "3")]
    pub param: ::prost::alloc::vec::Vec<u8>,
    /// The maximum amount of gas that the execution of the contract is allowed to cost
    #[prost(fixed64, tag = "4")]
    pub max_gas: u64,
    /// Extra coins that are spent from the caller's balance and transferred to the target
    #[prost(fixed64, tag = "5")]
    pub coins: u64,
}
/// Signed operation
#[allow(clippy::derive_partial_eq_without_eq)]
#[derive(Clone, PartialEq, ::prost::Message)]
pub struct SignedOperation {
    /// Operation
    #[prost(message, optional, tag = "1")]
    pub content: ::core::option::Option<Operation>,
    /// A cryptographically generated value using `serialized_data` and a public key.
    #[prost(string, tag = "2")]
    pub signature: ::prost::alloc::string::String,
    /// The public-key component used in the generation of the signature
    #[prost(string, tag = "3")]
    pub content_creator_pub_key: ::prost::alloc::string::String,
    /// Derived from the same public key used to generate the signature
    #[prost(string, tag = "4")]
    pub content_creator_address: ::prost::alloc::string::String,
    /// A secure hash of the data. See also \[massa_hash::Hash\]
    #[prost(string, tag = "5")]
    pub id: ::prost::alloc::string::String,
}
/// A wrapper around an operation with its metadata
#[allow(clippy::derive_partial_eq_without_eq)]
#[derive(Clone, PartialEq, ::prost::Message)]
pub struct OperationWrapper {
    /// The unique ID of the operation.
    #[prost(string, tag = "1")]
    pub id: ::prost::alloc::string::String,
    /// The IDs of the blocks in which the operation appears
    #[prost(string, repeated, tag = "3")]
    pub block_ids: ::prost::alloc::vec::Vec<::prost::alloc::string::String>,
    /// The thread in which the operation can be included
    #[prost(fixed32, tag = "5")]
    pub thread: u32,
    /// The operation object itself
    #[prost(message, optional, tag = "6")]
    pub operation: ::core::option::Option<SignedOperation>,
    /// The execution statuses of the operation
    #[prost(enumeration = "OperationStatus", repeated, tag = "7")]
    pub status: ::prost::alloc::vec::Vec<i32>,
}
/// Possible statuses for an operation
#[derive(Clone, Copy, Debug, PartialEq, Eq, Hash, PartialOrd, Ord, ::prost::Enumeration)]
#[repr(i32)]
pub enum OperationStatus {
    /// Default enum value
    Unspecified = 0,
    /// The operation is still pending
    Pending = 1,
    /// The operation is final
    Final = 2,
    /// The operation was executed successfully
    Success = 3,
    /// The operation failed to execute
    Failure = 4,
    /// The status of the operation is unknown
    Unknown = 5,
}
impl OperationStatus {
    /// String value of the enum field names used in the ProtoBuf definition.
    ///
    /// The values are not transformed in any way and thus are considered stable
    /// (if the ProtoBuf definition does not change) and safe for programmatic use.
    pub fn as_str_name(&self) -> &'static str {
        match self {
            OperationStatus::Unspecified => "OPERATION_STATUS_UNSPECIFIED",
            OperationStatus::Pending => "OPERATION_STATUS_PENDING",
            OperationStatus::Final => "OPERATION_STATUS_FINAL",
            OperationStatus::Success => "OPERATION_STATUS_SUCCESS",
            OperationStatus::Failure => "OPERATION_STATUS_FAILURE",
            OperationStatus::Unknown => "OPERATION_STATUS_UNKNOWN",
        }
    }
    /// Creates an enum from field names used in the ProtoBuf definition.
    pub fn from_str_name(value: &str) -> ::core::option::Option<Self> {
        match value {
            "OPERATION_STATUS_UNSPECIFIED" => Some(Self::Unspecified),
            "OPERATION_STATUS_PENDING" => Some(Self::Pending),
            "OPERATION_STATUS_FINAL" => Some(Self::Final),
            "OPERATION_STATUS_SUCCESS" => Some(Self::Success),
            "OPERATION_STATUS_FAILURE" => Some(Self::Failure),
            "OPERATION_STATUS_UNKNOWN" => Some(Self::Unknown),
            _ => None,
        }
    }
}
/// Block
#[allow(clippy::derive_partial_eq_without_eq)]
#[derive(Clone, PartialEq, ::prost::Message)]
pub struct Block {
    /// Signed header
    #[prost(message, optional, tag = "1")]
    pub header: ::core::option::Option<SignedBlockHeader>,
    /// Operations ids
    #[prost(string, repeated, tag = "2")]
    pub operations: ::prost::alloc::vec::Vec<::prost::alloc::string::String>,
}
/// Filled block
#[allow(clippy::derive_partial_eq_without_eq)]
#[derive(Clone, PartialEq, ::prost::Message)]
pub struct FilledBlock {
    /// Signed header
    #[prost(message, optional, tag = "1")]
    pub header: ::core::option::Option<SignedBlockHeader>,
    /// Operations
    #[prost(message, repeated, tag = "2")]
    pub operations: ::prost::alloc::vec::Vec<FilledOperationTuple>,
}
/// Block header
#[allow(clippy::derive_partial_eq_without_eq)]
#[derive(Clone, PartialEq, ::prost::Message)]
pub struct BlockHeader {
    /// Slot
    #[prost(message, optional, tag = "1")]
    pub slot: ::core::option::Option<Slot>,
    /// parents
    #[prost(string, repeated, tag = "2")]
    pub parents: ::prost::alloc::vec::Vec<::prost::alloc::string::String>,
    /// All operations hash
    #[prost(string, tag = "3")]
    pub operation_merkle_root: ::prost::alloc::string::String,
    /// Signed endorsements
    #[prost(message, repeated, tag = "4")]
    pub endorsements: ::prost::alloc::vec::Vec<SignedEndorsement>,
}
/// Filled Operation Tuple
#[allow(clippy::derive_partial_eq_without_eq)]
#[derive(Clone, PartialEq, ::prost::Message)]
pub struct FilledOperationTuple {
    /// Operation id
    #[prost(string, tag = "1")]
    pub operation_id: ::prost::alloc::string::String,
    /// Signed operation
    #[prost(message, optional, tag = "2")]
    pub operation: ::core::option::Option<SignedOperation>,
}
/// Signed block
#[allow(clippy::derive_partial_eq_without_eq)]
#[derive(Clone, PartialEq, ::prost::Message)]
pub struct SignedBlock {
    /// Block
    #[prost(message, optional, tag = "1")]
    pub content: ::core::option::Option<Block>,
    /// A cryptographically generated value using `serialized_data` and a public key.
    #[prost(string, tag = "2")]
    pub signature: ::prost::alloc::string::String,
    /// The public-key component used in the generation of the signature
    #[prost(string, tag = "3")]
    pub content_creator_pub_key: ::prost::alloc::string::String,
    /// Derived from the same public key used to generate the signature
    #[prost(string, tag = "4")]
    pub content_creator_address: ::prost::alloc::string::String,
    /// A secure hash of the data. See also \[massa_hash::Hash\]
    #[prost(string, tag = "5")]
    pub id: ::prost::alloc::string::String,
}
/// Signed block header
#[allow(clippy::derive_partial_eq_without_eq)]
#[derive(Clone, PartialEq, ::prost::Message)]
pub struct SignedBlockHeader {
    /// BlockHeader
    #[prost(message, optional, tag = "1")]
    pub content: ::core::option::Option<BlockHeader>,
    /// A cryptographically generated value using `serialized_data` and a public key.
    #[prost(string, tag = "2")]
    pub signature: ::prost::alloc::string::String,
    /// The public-key component used in the generation of the signature
    #[prost(string, tag = "3")]
    pub content_creator_pub_key: ::prost::alloc::string::String,
    /// Derived from the same public key used to generate the signature
    #[prost(string, tag = "4")]
    pub content_creator_address: ::prost::alloc::string::String,
    /// A secure hash of the data. See also \[massa_hash::Hash\]
    #[prost(string, tag = "5")]
    pub id: ::prost::alloc::string::String,
}
/// A wrapper around a block with its metadata
#[allow(clippy::derive_partial_eq_without_eq)]
#[derive(Clone, PartialEq, ::prost::Message)]
pub struct BlockWrapper {
    /// The unique ID of the block.
    #[prost(string, tag = "1")]
    pub id: ::prost::alloc::string::String,
    /// The block object itself
    #[prost(message, optional, tag = "2")]
    pub block: ::core::option::Option<Block>,
    /// The execution statuses of the block
    #[prost(enumeration = "BlockStatus", repeated, tag = "3")]
    pub status: ::prost::alloc::vec::Vec<i32>,
}
/// Possible statuses for a block
#[derive(Clone, Copy, Debug, PartialEq, Eq, Hash, PartialOrd, Ord, ::prost::Enumeration)]
#[repr(i32)]
pub enum BlockStatus {
    /// Default enum value
    Unspecified = 0,
    /// The block is in the greatest clique (and not final)
    InBlockclique = 1,
    /// The block is final
    Final = 2,
    /// The block is candidate (active any clique but not final)
    Candidate = 3,
    /// The block is discarded
    Discarded = 4,
}
impl BlockStatus {
    /// String value of the enum field names used in the ProtoBuf definition.
    ///
    /// The values are not transformed in any way and thus are considered stable
    /// (if the ProtoBuf definition does not change) and safe for programmatic use.
    pub fn as_str_name(&self) -> &'static str {
        match self {
            BlockStatus::Unspecified => "BLOCK_STATUS_UNSPECIFIED",
            BlockStatus::InBlockclique => "BLOCK_STATUS_IN_BLOCKCLIQUE",
            BlockStatus::Final => "BLOCK_STATUS_FINAL",
            BlockStatus::Candidate => "BLOCK_STATUS_CANDIDATE",
            BlockStatus::Discarded => "BLOCK_STATUS_DISCARDED",
        }
    }
    /// Creates an enum from field names used in the ProtoBuf definition.
    pub fn from_str_name(value: &str) -> ::core::option::Option<Self> {
        match value {
            "BLOCK_STATUS_UNSPECIFIED" => Some(Self::Unspecified),
            "BLOCK_STATUS_IN_BLOCKCLIQUE" => Some(Self::InBlockclique),
            "BLOCK_STATUS_FINAL" => Some(Self::Final),
            "BLOCK_STATUS_CANDIDATE" => Some(Self::Candidate),
            "BLOCK_STATUS_DISCARDED" => Some(Self::Discarded),
            _ => None,
        }
    }
}
/// SlotExecutionOutput
#[allow(clippy::derive_partial_eq_without_eq)]
#[derive(Clone, PartialEq, ::prost::Message)]
pub struct SlotExecutionOutput {
    /// Status
    #[prost(enumeration = "ExecutionOutputStatus", repeated, tag = "1")]
    pub status: ::prost::alloc::vec::Vec<i32>,
    /// Executed slot output
    #[prost(message, optional, tag = "2")]
    pub execution_output: ::core::option::Option<ExecutionOutput>,
}
/// FinalizedExecutionOutput
#[allow(clippy::derive_partial_eq_without_eq)]
#[derive(Clone, PartialEq, ::prost::Message)]
pub struct FinalizedExecutionOutput {
    /// Slot
    #[prost(message, optional, tag = "1")]
    pub slot: ::core::option::Option<Slot>,
}
/// ExecutionOutput
#[allow(clippy::derive_partial_eq_without_eq)]
#[derive(Clone, PartialEq, ::prost::Message)]
pub struct ExecutionOutput {
    /// Slot
    #[prost(message, optional, tag = "1")]
    pub slot: ::core::option::Option<Slot>,
    /// Block id at that slot (optional)
    #[prost(string, optional, tag = "2")]
    pub block_id: ::core::option::Option<::prost::alloc::string::String>,
    /// Events emitted by the execution step
    #[prost(message, repeated, tag = "3")]
    pub events: ::prost::alloc::vec::Vec<ScExecutionEvent>,
    /// State changes caused by the execution step
    #[prost(message, optional, tag = "4")]
    pub state_changes: ::core::option::Option<StateChanges>,
}
/// ScExecutionEvent
#[allow(clippy::derive_partial_eq_without_eq)]
#[derive(Clone, PartialEq, ::prost::Message)]
pub struct ScExecutionEvent {
    /// Sc execution context
    #[prost(message, optional, tag = "1")]
    pub context: ::core::option::Option<ScExecutionEventContext>,
    /// json data string
    #[prost(string, tag = "2")]
    pub data: ::prost::alloc::string::String,
}
/// ScExecutionEvent context
#[allow(clippy::derive_partial_eq_without_eq)]
#[derive(Clone, PartialEq, ::prost::Message)]
pub struct ScExecutionEventContext {
    /// base58 encoded slot(period + thread) + index_in_slot
    #[prost(string, tag = "1")]
    pub id: ::prost::alloc::string::String,
    /// When was it generated
    #[prost(message, optional, tag = "2")]
    pub origin_slot: ::core::option::Option<Slot>,
    /// Block id if there was a block at that slot (optional)
    #[prost(string, optional, tag = "3")]
    pub block_id: ::core::option::Option<::prost::alloc::string::String>,
    /// Index of the event in the slot
    #[prost(fixed64, tag = "4")]
    pub index_in_slot: u64,
    /// Call stack addresses. most recent at the end
    #[prost(string, repeated, tag = "5")]
    pub call_stack: ::prost::alloc::vec::Vec<::prost::alloc::string::String>,
    /// Origin operation id (optional)
    #[prost(string, optional, tag = "6")]
    pub origin_operation_id: ::core::option::Option<::prost::alloc::string::String>,
    /// Status
    #[prost(enumeration = "ScExecutionEventStatus", repeated, tag = "7")]
    pub status: ::prost::alloc::vec::Vec<i32>,
}
/// StateChanges
#[allow(clippy::derive_partial_eq_without_eq)]
#[derive(Clone, PartialEq, ::prost::Message)]
pub struct StateChanges {
    /// Ledger changes
    #[prost(message, repeated, tag = "1")]
    pub ledger_changes: ::prost::alloc::vec::Vec<LedgerChangeEntry>,
    /// Asynchronous pool changes
    #[prost(message, repeated, tag = "2")]
    pub async_pool_changes: ::prost::alloc::vec::Vec<AsyncPoolChangeEntry>,
    /// Executed operations changes
    #[prost(message, repeated, tag = "4")]
    pub executed_ops_changes: ::prost::alloc::vec::Vec<ExecutedOpsChangeEntry>,
    /// Executed denunciations changes
    #[prost(message, repeated, tag = "5")]
    pub executed_denunciations_changes: ::prost::alloc::vec::Vec<DenunciationIndex>,
}
/// ExecutedOpsChangeEntry
#[allow(clippy::derive_partial_eq_without_eq)]
#[derive(Clone, PartialEq, ::prost::Message)]
pub struct ExecutedOpsChangeEntry {
    /// OperationId
    #[prost(string, tag = "1")]
    pub operation_id: ::prost::alloc::string::String,
    /// ExecutedOpsChangeValue
    #[prost(message, optional, tag = "2")]
    pub value: ::core::option::Option<ExecutedOpsChangeValue>,
}
/// ExecutedOpsChangeValue
#[allow(clippy::derive_partial_eq_without_eq)]
#[derive(Clone, PartialEq, ::prost::Message)]
pub struct ExecutedOpsChangeValue {
    /// The status of the execution of the operation
    #[prost(enumeration = "OperationExecutionStatus", repeated, tag = "1")]
    pub status: ::prost::alloc::vec::Vec<i32>,
    /// Slot until which the operation remains valid (included)
    #[prost(message, optional, tag = "2")]
    pub slot: ::core::option::Option<Slot>,
}
/// AsyncPoolChange Entry
#[allow(clippy::derive_partial_eq_without_eq)]
#[derive(Clone, PartialEq, ::prost::Message)]
pub struct AsyncPoolChangeEntry {
    /// Async message id
    #[prost(string, tag = "1")]
    pub async_message_id: ::prost::alloc::string::String,
    /// AsyncPool message
    #[prost(message, optional, tag = "2")]
    pub value: ::core::option::Option<AsyncPoolChangeValue>,
}
/// AsyncPoolChangeValue
#[allow(clippy::derive_partial_eq_without_eq)]
#[derive(Clone, PartialEq, ::prost::Message)]
pub struct AsyncPoolChangeValue {
    /// The type of the change
    #[prost(enumeration = "AsyncPoolChangeType", tag = "1")]
    pub r#type: i32,
    /// AsyncPool message
<<<<<<< HEAD
    #[prost(message, optional, tag = "2")]
    pub async_message: ::core::option::Option<AsyncMessage>,
=======
    #[prost(oneof = "async_pool_change_value::Message", tags = "2, 3")]
    pub message: ::core::option::Option<async_pool_change_value::Message>,
}
/// Nested message and enum types in `AsyncPoolChangeValue`.
pub mod async_pool_change_value {
    /// AsyncPool message
    #[allow(clippy::derive_partial_eq_without_eq)]
    #[derive(Clone, PartialEq, ::prost::Oneof)]
    pub enum Message {
        /// Created ledger entry
        #[prost(message, tag = "2")]
        CreatedMessage(super::AsyncMessage),
        /// Update ledger entry
        #[prost(message, tag = "3")]
        UpdatedMessage(super::AsyncMessageUpdate),
    }
>>>>>>> 12a2a187
}
/// Asynchronous smart contract message
#[allow(clippy::derive_partial_eq_without_eq)]
#[derive(Clone, PartialEq, ::prost::Message)]
pub struct AsyncMessage {
    /// Slot at which the message was emitted
    #[prost(message, optional, tag = "1")]
    pub emission_slot: ::core::option::Option<Slot>,
    /// Index of the emitted message within the `emission_slot`.
    /// This is used for disambiguate the emission of multiple messages at the same slot.
    #[prost(fixed64, tag = "2")]
    pub emission_index: u64,
    /// The address that sent the message
    #[prost(string, tag = "3")]
    pub sender: ::prost::alloc::string::String,
    /// The address towards which the message is being sent
    #[prost(string, tag = "4")]
    pub destination: ::prost::alloc::string::String,
    /// the handler function name within the destination address' bytecode
    #[prost(string, tag = "5")]
    pub handler: ::prost::alloc::string::String,
    /// Maximum gas to use when processing the message
    #[prost(fixed64, tag = "6")]
    pub max_gas: u64,
    /// Fee paid by the sender when the message is processed.
    #[prost(fixed64, tag = "7")]
    pub fee: u64,
    /// Coins sent from the sender to the target address of the message.
    /// Those coins are spent by the sender address when the message is sent,
    /// and credited to the destination address when receiving the message.
    /// In case of failure or discard, those coins are reimbursed to the sender.
    #[prost(fixed64, tag = "8")]
    pub coins: u64,
    /// Slot at which the message starts being valid (bound included in the validity range)
    #[prost(message, optional, tag = "9")]
    pub validity_start: ::core::option::Option<Slot>,
    /// Slot at which the message stops being valid (bound not included in the validity range)
    #[prost(message, optional, tag = "10")]
    pub validity_end: ::core::option::Option<Slot>,
    /// Raw payload data of the message
    #[prost(bytes = "vec", tag = "11")]
    pub data: ::prost::alloc::vec::Vec<u8>,
    /// Trigger that define whenever a message can be executed
    #[prost(message, optional, tag = "12")]
    pub trigger: ::core::option::Option<AsyncMessageTrigger>,
    /// Boolean that determine if the message can be executed. For messages without filter this boolean is always true.
    /// For messages with filter, this boolean is true if the filter has been matched between `validity_start` and current slot.
    #[prost(bool, tag = "13")]
    pub can_be_executed: bool,
    /// Hash of the message
    #[prost(string, tag = "14")]
    pub hash: ::prost::alloc::string::String,
}
<<<<<<< HEAD
=======
/// Asynchronous smart contract message
#[allow(clippy::derive_partial_eq_without_eq)]
#[derive(Clone, PartialEq, ::prost::Message)]
pub struct AsyncMessageUpdate {
    /// Change the slot at which the message was emitted
    #[prost(message, optional, tag = "1")]
    pub emission_slot: ::core::option::Option<SetOrKeepSlot>,
    /// Change the index of the emitted message within the `emission_slot`.
    /// This is used for disambiguate the emission of multiple messages at the same slot.
    #[prost(message, optional, tag = "2")]
    pub emission_index: ::core::option::Option<SetOrKeepFixed64>,
    /// Change the address that sent the message
    #[prost(message, optional, tag = "3")]
    pub sender: ::core::option::Option<SetOrKeepString>,
    /// Change the address towards which the message is being sent
    #[prost(message, optional, tag = "4")]
    pub destination: ::core::option::Option<SetOrKeepString>,
    /// Change the handler function name within the destination address' bytecode
    #[prost(message, optional, tag = "5")]
    pub handler: ::core::option::Option<SetOrKeepString>,
    /// Change the maximum gas to use when processing the message
    #[prost(message, optional, tag = "6")]
    pub max_gas: ::core::option::Option<SetOrKeepFixed64>,
    /// Change the fee paid by the sender when the message is processed.
    #[prost(message, optional, tag = "7")]
    pub fee: ::core::option::Option<SetOrKeepFixed64>,
    /// Change the coins sent from the sender to the target address of the message.
    /// Those coins are spent by the sender address when the message is sent,
    /// and credited to the destination address when receiving the message.
    /// In case of failure or discard, those coins are reimbursed to the sender.
    #[prost(message, optional, tag = "8")]
    pub coins: ::core::option::Option<SetOrKeepFixed64>,
    /// Change the slot at which the message starts being valid (bound included in the validity range)
    #[prost(message, optional, tag = "9")]
    pub validity_start: ::core::option::Option<SetOrKeepSlot>,
    /// Change the slot at which the message stops being valid (bound not included in the validity range)
    #[prost(message, optional, tag = "10")]
    pub validity_end: ::core::option::Option<SetOrKeepSlot>,
    /// Change the raw payload data of the message
    #[prost(message, optional, tag = "11")]
    pub data: ::core::option::Option<SetOrKeepBytes>,
    /// Change the trigger that define whenever a message can be executed
    #[prost(message, optional, tag = "12")]
    pub trigger: ::core::option::Option<SetOrKeepAsyncMessageTrigger>,
    /// Change the boolean that determine if the message can be executed. For messages without filter this boolean is always true.
    /// For messages with filter, this boolean is true if the filter has been matched between `validity_start` and current slot.
    #[prost(message, optional, tag = "13")]
    pub can_be_executed: ::core::option::Option<SetOrKeepBool>,
    /// Change the hash of the message
    #[prost(message, optional, tag = "14")]
    pub hash: ::core::option::Option<SetOrKeepString>,
}
/// Set or Keep Slot
#[allow(clippy::derive_partial_eq_without_eq)]
#[derive(Clone, PartialEq, ::prost::Message)]
pub struct SetOrKeepSlot {
    /// The type of the change
    #[prost(enumeration = "SetOrKeepType", tag = "1")]
    pub r#type: i32,
    /// The value of that entry (optional)
    #[prost(message, optional, tag = "2")]
    pub value: ::core::option::Option<Slot>,
}
/// Set or Keep Fixed64
#[allow(clippy::derive_partial_eq_without_eq)]
#[derive(Clone, PartialEq, ::prost::Message)]
pub struct SetOrKeepFixed64 {
    /// The type of the change
    #[prost(enumeration = "SetOrKeepType", tag = "1")]
    pub r#type: i32,
    /// The value of that entry (optional)
    #[prost(fixed64, optional, tag = "2")]
    pub value: ::core::option::Option<u64>,
}
/// Set or Keep String
#[allow(clippy::derive_partial_eq_without_eq)]
#[derive(Clone, PartialEq, ::prost::Message)]
pub struct SetOrKeepString {
    /// The type of the change
    #[prost(enumeration = "SetOrKeepType", tag = "1")]
    pub r#type: i32,
    /// The value of that entry (optional)
    #[prost(string, optional, tag = "2")]
    pub value: ::core::option::Option<::prost::alloc::string::String>,
}
/// Set or Keep Bytes
#[allow(clippy::derive_partial_eq_without_eq)]
#[derive(Clone, PartialEq, ::prost::Message)]
pub struct SetOrKeepBytes {
    /// The type of the change
    #[prost(enumeration = "SetOrKeepType", tag = "1")]
    pub r#type: i32,
    /// The value of that entry (optional)
    #[prost(bytes = "vec", optional, tag = "2")]
    pub value: ::core::option::Option<::prost::alloc::vec::Vec<u8>>,
}
/// Set or Keep Bool
#[allow(clippy::derive_partial_eq_without_eq)]
#[derive(Clone, PartialEq, ::prost::Message)]
pub struct SetOrKeepBool {
    /// The type of the change
    #[prost(enumeration = "SetOrKeepType", tag = "1")]
    pub r#type: i32,
    /// The value of that entry (optional)
    #[prost(bool, optional, tag = "2")]
    pub value: ::core::option::Option<bool>,
}
/// Set or Keep AsyncMessageTrigger
#[allow(clippy::derive_partial_eq_without_eq)]
#[derive(Clone, PartialEq, ::prost::Message)]
pub struct SetOrKeepAsyncMessageTrigger {
    /// The type of the change
    #[prost(enumeration = "SetOrKeepType", tag = "1")]
    pub r#type: i32,
    /// The value of that entry (optional)
    #[prost(message, optional, tag = "2")]
    pub value: ::core::option::Option<AsyncMessageTrigger>,
}
>>>>>>> 12a2a187
/// Structure defining a trigger for an asynchronous message
#[allow(clippy::derive_partial_eq_without_eq)]
#[derive(Clone, PartialEq, ::prost::Message)]
pub struct AsyncMessageTrigger {
    /// Filter on the address
    #[prost(string, tag = "1")]
    pub address: ::prost::alloc::string::String,
    /// Filter on the datastore key (optional)
    #[prost(bytes = "vec", optional, tag = "2")]
    pub datastore_key: ::core::option::Option<::prost::alloc::vec::Vec<u8>>,
}
/// LedgerChangeEntry
#[allow(clippy::derive_partial_eq_without_eq)]
#[derive(Clone, PartialEq, ::prost::Message)]
pub struct LedgerChangeEntry {
    /// Address
    #[prost(string, tag = "1")]
    pub address: ::prost::alloc::string::String,
    /// Ledger message
    #[prost(message, optional, tag = "2")]
    pub value: ::core::option::Option<LedgerChangeValue>,
}
/// LedgerChangeValue
#[allow(clippy::derive_partial_eq_without_eq)]
#[derive(Clone, PartialEq, ::prost::Message)]
pub struct LedgerChangeValue {
    /// The type of the change
    #[prost(enumeration = "LedgerChangeType", tag = "1")]
    pub r#type: i32,
    /// LedgerEntry or LedgerEntryUpdate
    #[prost(oneof = "ledger_change_value::Entry", tags = "2, 3")]
    pub entry: ::core::option::Option<ledger_change_value::Entry>,
}
/// Nested message and enum types in `LedgerChangeValue`.
pub mod ledger_change_value {
    /// LedgerEntry or LedgerEntryUpdate
    #[allow(clippy::derive_partial_eq_without_eq)]
    #[derive(Clone, PartialEq, ::prost::Oneof)]
    pub enum Entry {
        /// Created ledger entry
        #[prost(message, tag = "2")]
        CreatedEntry(super::LedgerEntry),
        /// Update ledger entry
        #[prost(message, tag = "3")]
        UpdatedEntry(super::LedgerEntryUpdate),
    }
}
/// An entry associated to an address in the `FinalLedger`
#[allow(clippy::derive_partial_eq_without_eq)]
#[derive(Clone, PartialEq, ::prost::Message)]
pub struct LedgerEntry {
    /// The balance of that entry
    #[prost(fixed64, tag = "1")]
    pub balance: u64,
    /// Executable bytecode
    #[prost(bytes = "vec", tag = "2")]
    pub bytecode: ::prost::alloc::vec::Vec<u8>,
    /// A key-value store associating a hash to arbitrary bytes
    #[prost(message, repeated, tag = "3")]
    pub entries: ::prost::alloc::vec::Vec<BytesMapFieldEntry>,
}
/// Represents an update to one or more fields of a `LedgerEntry`
#[allow(clippy::derive_partial_eq_without_eq)]
#[derive(Clone, PartialEq, ::prost::Message)]
pub struct LedgerEntryUpdate {
    /// Change the balance
    #[prost(message, optional, tag = "1")]
    pub balance: ::core::option::Option<SetOrKeepBalance>,
    /// Change the executable bytecode
    #[prost(message, optional, tag = "2")]
    pub bytecode: ::core::option::Option<SetOrKeepBytecode>,
    /// / Change datastore entries
    #[prost(message, repeated, tag = "3")]
    pub datastore: ::prost::alloc::vec::Vec<SetOrDeleteDatastoreEntry>,
}
/// Set or Keep Balance
#[allow(clippy::derive_partial_eq_without_eq)]
#[derive(Clone, PartialEq, ::prost::Message)]
pub struct SetOrKeepBalance {
    /// The type of the change
    #[prost(enumeration = "SetOrKeepType", tag = "1")]
    pub r#type: i32,
    /// The balance of that entry (optional)
    #[prost(fixed64, optional, tag = "2")]
    pub balance: ::core::option::Option<u64>,
}
/// Set or Keep Bytecode
#[allow(clippy::derive_partial_eq_without_eq)]
#[derive(Clone, PartialEq, ::prost::Message)]
pub struct SetOrKeepBytecode {
    /// The type of the change
    #[prost(enumeration = "SetOrKeepType", tag = "1")]
    pub r#type: i32,
    /// Executable bytecode (optional)
    #[prost(bytes = "vec", optional, tag = "2")]
    pub bytecode: ::core::option::Option<::prost::alloc::vec::Vec<u8>>,
}
/// Set or Delete DatastoreEntry
#[allow(clippy::derive_partial_eq_without_eq)]
#[derive(Clone, PartialEq, ::prost::Message)]
pub struct SetOrDeleteDatastoreEntry {
    /// The type of the change
    #[prost(enumeration = "SetOrDeleteType", tag = "1")]
    pub r#type: i32,
    /// The balance of that entry (optioal)
    #[prost(message, optional, tag = "2")]
    pub datastore_entry: ::core::option::Option<BytesMapFieldEntry>,
}
/// Index for Denunciations in collections (e.g. like a HashMap...)
#[allow(clippy::derive_partial_eq_without_eq)]
#[derive(Clone, PartialEq, ::prost::Message)]
pub struct DenunciationIndex {
    /// DenunciationBlockHeader or DenunciationEndorsement
    #[prost(oneof = "denunciation_index::Entry", tags = "1, 2")]
    pub entry: ::core::option::Option<denunciation_index::Entry>,
}
/// Nested message and enum types in `DenunciationIndex`.
pub mod denunciation_index {
    /// DenunciationBlockHeader or DenunciationEndorsement
    #[allow(clippy::derive_partial_eq_without_eq)]
    #[derive(Clone, PartialEq, ::prost::Oneof)]
    pub enum Entry {
        /// Denunciation block header
        #[prost(message, tag = "1")]
        BlockHeader(super::DenunciationBlockHeader),
        /// Denunciation endorsement
        #[prost(message, tag = "2")]
        Endorsement(super::DenunciationEndorsement),
    }
}
/// Variant for Block header denunciation index
#[allow(clippy::derive_partial_eq_without_eq)]
#[derive(Clone, PartialEq, ::prost::Message)]
pub struct DenunciationBlockHeader {
    /// Denounciation slot
    #[prost(message, optional, tag = "1")]
    pub slot: ::core::option::Option<Slot>,
}
/// Variant for Endorsement denunciation index
#[allow(clippy::derive_partial_eq_without_eq)]
#[derive(Clone, PartialEq, ::prost::Message)]
pub struct DenunciationEndorsement {
    /// Denounciation slot
    #[prost(message, optional, tag = "1")]
    pub slot: ::core::option::Option<Slot>,
    /// Denounciation index
    #[prost(fixed32, tag = "2")]
    pub index: u32,
}
/// ScExecutionEventStatus type enum
#[derive(Clone, Copy, Debug, PartialEq, Eq, Hash, PartialOrd, Ord, ::prost::Enumeration)]
#[repr(i32)]
pub enum ScExecutionEventStatus {
    /// Default enum value
    Unspecified = 0,
    /// Final status
    Final = 1,
    /// Read only status
    ReadOnly = 2,
    /// Failure status
    Failure = 3,
}
impl ScExecutionEventStatus {
    /// String value of the enum field names used in the ProtoBuf definition.
    ///
    /// The values are not transformed in any way and thus are considered stable
    /// (if the ProtoBuf definition does not change) and safe for programmatic use.
    pub fn as_str_name(&self) -> &'static str {
        match self {
            ScExecutionEventStatus::Unspecified => {
                "SC_EXECUTION_EVENT_STATUS_UNSPECIFIED"
            }
            ScExecutionEventStatus::Final => "SC_EXECUTION_EVENT_STATUS_FINAL",
            ScExecutionEventStatus::ReadOnly => "SC_EXECUTION_EVENT_STATUS_READ_ONLY",
            ScExecutionEventStatus::Failure => "SC_EXECUTION_EVENT_STATUS_FAILURE",
        }
    }
    /// Creates an enum from field names used in the ProtoBuf definition.
    pub fn from_str_name(value: &str) -> ::core::option::Option<Self> {
        match value {
            "SC_EXECUTION_EVENT_STATUS_UNSPECIFIED" => Some(Self::Unspecified),
            "SC_EXECUTION_EVENT_STATUS_FINAL" => Some(Self::Final),
            "SC_EXECUTION_EVENT_STATUS_READ_ONLY" => Some(Self::ReadOnly),
            "SC_EXECUTION_EVENT_STATUS_FAILURE" => Some(Self::Failure),
            _ => None,
        }
    }
}
/// ExecutionOutputStatus type enum
#[derive(Clone, Copy, Debug, PartialEq, Eq, Hash, PartialOrd, Ord, ::prost::Enumeration)]
#[repr(i32)]
pub enum ExecutionOutputStatus {
    /// Default enum value
    Unspecified = 0,
    /// Candidate status
    Candidate = 1,
    /// Final status
    Final = 2,
}
impl ExecutionOutputStatus {
    /// String value of the enum field names used in the ProtoBuf definition.
    ///
    /// The values are not transformed in any way and thus are considered stable
    /// (if the ProtoBuf definition does not change) and safe for programmatic use.
    pub fn as_str_name(&self) -> &'static str {
        match self {
            ExecutionOutputStatus::Unspecified => "EXECUTION_OUTPUT_STATUS_UNSPECIFIED",
            ExecutionOutputStatus::Candidate => "EXECUTION_OUTPUT_STATUS_CANDIDATE",
            ExecutionOutputStatus::Final => "EXECUTION_OUTPUT_STATUS_FINAL",
        }
    }
    /// Creates an enum from field names used in the ProtoBuf definition.
    pub fn from_str_name(value: &str) -> ::core::option::Option<Self> {
        match value {
            "EXECUTION_OUTPUT_STATUS_UNSPECIFIED" => Some(Self::Unspecified),
            "EXECUTION_OUTPUT_STATUS_CANDIDATE" => Some(Self::Candidate),
            "EXECUTION_OUTPUT_STATUS_FINAL" => Some(Self::Final),
            _ => None,
        }
    }
}
/// OperationExecutionStatus type enum
#[derive(Clone, Copy, Debug, PartialEq, Eq, Hash, PartialOrd, Ord, ::prost::Enumeration)]
#[repr(i32)]
pub enum OperationExecutionStatus {
    /// Default enum value
    Unspecified = 0,
    /// Success status
    Success = 1,
    /// Failed only status
    Failed = 2,
}
impl OperationExecutionStatus {
    /// String value of the enum field names used in the ProtoBuf definition.
    ///
    /// The values are not transformed in any way and thus are considered stable
    /// (if the ProtoBuf definition does not change) and safe for programmatic use.
    pub fn as_str_name(&self) -> &'static str {
        match self {
            OperationExecutionStatus::Unspecified => {
                "OPERATION_EXECUTION_STATUS_UNSPECIFIED"
            }
            OperationExecutionStatus::Success => "OPERATION_EXECUTION_STATUS_SUCCESS",
            OperationExecutionStatus::Failed => "OPERATION_EXECUTION_STATUS_FAILED",
        }
    }
    /// Creates an enum from field names used in the ProtoBuf definition.
    pub fn from_str_name(value: &str) -> ::core::option::Option<Self> {
        match value {
            "OPERATION_EXECUTION_STATUS_UNSPECIFIED" => Some(Self::Unspecified),
            "OPERATION_EXECUTION_STATUS_SUCCESS" => Some(Self::Success),
            "OPERATION_EXECUTION_STATUS_FAILED" => Some(Self::Failed),
            _ => None,
        }
    }
}
/// AsyncPoolChangeType type enum
#[derive(Clone, Copy, Debug, PartialEq, Eq, Hash, PartialOrd, Ord, ::prost::Enumeration)]
#[repr(i32)]
pub enum AsyncPoolChangeType {
    /// Default enum value
    Unspecified = 0,
    /// Add type
<<<<<<< HEAD
    Add = 1,
    /// Activate only type
    Activate = 2,
=======
    Set = 1,
    /// Activate only type
    Update = 2,
>>>>>>> 12a2a187
    /// Delete only type
    Delete = 3,
}
impl AsyncPoolChangeType {
    /// String value of the enum field names used in the ProtoBuf definition.
    ///
    /// The values are not transformed in any way and thus are considered stable
    /// (if the ProtoBuf definition does not change) and safe for programmatic use.
    pub fn as_str_name(&self) -> &'static str {
        match self {
            AsyncPoolChangeType::Unspecified => "ASYNC_POOL_CHANGE_TYPE_UNSPECIFIED",
<<<<<<< HEAD
            AsyncPoolChangeType::Add => "ASYNC_POOL_CHANGE_TYPE_ADD",
            AsyncPoolChangeType::Activate => "ASYNC_POOL_CHANGE_TYPE_ACTIVATE",
=======
            AsyncPoolChangeType::Set => "ASYNC_POOL_CHANGE_TYPE_SET",
            AsyncPoolChangeType::Update => "ASYNC_POOL_CHANGE_TYPE_UPDATE",
>>>>>>> 12a2a187
            AsyncPoolChangeType::Delete => "ASYNC_POOL_CHANGE_TYPE_DELETE",
        }
    }
    /// Creates an enum from field names used in the ProtoBuf definition.
    pub fn from_str_name(value: &str) -> ::core::option::Option<Self> {
        match value {
            "ASYNC_POOL_CHANGE_TYPE_UNSPECIFIED" => Some(Self::Unspecified),
<<<<<<< HEAD
            "ASYNC_POOL_CHANGE_TYPE_ADD" => Some(Self::Add),
            "ASYNC_POOL_CHANGE_TYPE_ACTIVATE" => Some(Self::Activate),
=======
            "ASYNC_POOL_CHANGE_TYPE_SET" => Some(Self::Set),
            "ASYNC_POOL_CHANGE_TYPE_UPDATE" => Some(Self::Update),
>>>>>>> 12a2a187
            "ASYNC_POOL_CHANGE_TYPE_DELETE" => Some(Self::Delete),
            _ => None,
        }
    }
}
/// LedgerChangeType type enum
#[derive(Clone, Copy, Debug, PartialEq, Eq, Hash, PartialOrd, Ord, ::prost::Enumeration)]
#[repr(i32)]
pub enum LedgerChangeType {
    /// Default enum value
    Unspecified = 0,
    /// Set type
    Set = 1,
    /// Update type
    Update = 2,
    /// Delete type
    Delete = 3,
}
impl LedgerChangeType {
    /// String value of the enum field names used in the ProtoBuf definition.
    ///
    /// The values are not transformed in any way and thus are considered stable
    /// (if the ProtoBuf definition does not change) and safe for programmatic use.
    pub fn as_str_name(&self) -> &'static str {
        match self {
            LedgerChangeType::Unspecified => "LEDGER_CHANGE_TYPE_UNSPECIFIED",
            LedgerChangeType::Set => "LEDGER_CHANGE_TYPE_SET",
            LedgerChangeType::Update => "LEDGER_CHANGE_TYPE_UPDATE",
            LedgerChangeType::Delete => "LEDGER_CHANGE_TYPE_DELETE",
        }
    }
    /// Creates an enum from field names used in the ProtoBuf definition.
    pub fn from_str_name(value: &str) -> ::core::option::Option<Self> {
        match value {
            "LEDGER_CHANGE_TYPE_UNSPECIFIED" => Some(Self::Unspecified),
            "LEDGER_CHANGE_TYPE_SET" => Some(Self::Set),
            "LEDGER_CHANGE_TYPE_UPDATE" => Some(Self::Update),
            "LEDGER_CHANGE_TYPE_DELETE" => Some(Self::Delete),
            _ => None,
        }
    }
}
/// SetOrKeepType type enum
#[derive(Clone, Copy, Debug, PartialEq, Eq, Hash, PartialOrd, Ord, ::prost::Enumeration)]
#[repr(i32)]
pub enum SetOrKeepType {
    /// Default enum value
    Unspecified = 0,
    /// Sets a new absolute value
    Set = 1,
    /// Keeps the existing value
    Keep = 2,
}
impl SetOrKeepType {
    /// String value of the enum field names used in the ProtoBuf definition.
    ///
    /// The values are not transformed in any way and thus are considered stable
    /// (if the ProtoBuf definition does not change) and safe for programmatic use.
    pub fn as_str_name(&self) -> &'static str {
        match self {
            SetOrKeepType::Unspecified => "SET_OR_KEEP_TYPE_UNSPECIFIED",
            SetOrKeepType::Set => "SET_OR_KEEP_TYPE_SET",
            SetOrKeepType::Keep => "SET_OR_KEEP_TYPE_KEEP",
        }
    }
    /// Creates an enum from field names used in the ProtoBuf definition.
    pub fn from_str_name(value: &str) -> ::core::option::Option<Self> {
        match value {
            "SET_OR_KEEP_TYPE_UNSPECIFIED" => Some(Self::Unspecified),
            "SET_OR_KEEP_TYPE_SET" => Some(Self::Set),
            "SET_OR_KEEP_TYPE_KEEP" => Some(Self::Keep),
            _ => None,
        }
    }
}
/// SetOrDeleteType type enum
#[derive(Clone, Copy, Debug, PartialEq, Eq, Hash, PartialOrd, Ord, ::prost::Enumeration)]
#[repr(i32)]
pub enum SetOrDeleteType {
    /// Default enum value
    Unspecified = 0,
    /// Sets a new absolute value
    Set = 1,
    /// Deletes the existing value
    Delete = 2,
}
impl SetOrDeleteType {
    /// String value of the enum field names used in the ProtoBuf definition.
    ///
    /// The values are not transformed in any way and thus are considered stable
    /// (if the ProtoBuf definition does not change) and safe for programmatic use.
    pub fn as_str_name(&self) -> &'static str {
        match self {
            SetOrDeleteType::Unspecified => "SET_OR_DELETE_TYPE_UNSPECIFIED",
            SetOrDeleteType::Set => "SET_OR_DELETE_TYPE_SET",
            SetOrDeleteType::Delete => "SET_OR_DELETE_TYPE_DELETE",
        }
    }
    /// Creates an enum from field names used in the ProtoBuf definition.
    pub fn from_str_name(value: &str) -> ::core::option::Option<Self> {
        match value {
            "SET_OR_DELETE_TYPE_UNSPECIFIED" => Some(Self::Unspecified),
            "SET_OR_DELETE_TYPE_SET" => Some(Self::Set),
            "SET_OR_DELETE_TYPE_DELETE" => Some(Self::Delete),
            _ => None,
        }
    }
}
/// Entry for GetMipStatusResponse
#[allow(clippy::derive_partial_eq_without_eq)]
#[derive(Clone, PartialEq, ::prost::Message)]
pub struct MipStatusEntry {
    /// Mip info
    #[prost(message, optional, tag = "1")]
    pub mip_info: ::core::option::Option<MipInfo>,
    /// state id
    #[prost(enumeration = "ComponentStateId", tag = "2")]
    pub state_id: i32,
}
/// Same as MipInfo struct in versioning package
#[allow(clippy::derive_partial_eq_without_eq)]
#[derive(Clone, PartialEq, ::prost::Message)]
pub struct MipInfo {
    #[prost(string, tag = "1")]
    pub name: ::prost::alloc::string::String,
    #[prost(fixed32, tag = "2")]
    pub version: u32,
    #[prost(fixed64, tag = "3")]
    pub start: u64,
    #[prost(fixed64, tag = "4")]
    pub timeout: u64,
    #[prost(fixed64, tag = "5")]
    pub activation_delay: u64,
    #[prost(message, repeated, tag = "6")]
    pub components: ::prost::alloc::vec::Vec<MipComponentEntry>,
}
#[allow(clippy::derive_partial_eq_without_eq)]
#[derive(Clone, PartialEq, ::prost::Message)]
pub struct MipComponentEntry {
    #[prost(enumeration = "MipComponent", tag = "1")]
    pub kind: i32,
    #[prost(fixed32, tag = "2")]
    pub version: u32,
}
/// Same as ComponentStateId enum in versioning package
#[derive(Clone, Copy, Debug, PartialEq, Eq, Hash, PartialOrd, Ord, ::prost::Enumeration)]
#[repr(i32)]
pub enum ComponentStateId {
    Unspecified = 0,
    Error = 1,
    Defined = 2,
    Started = 3,
    Lockedin = 4,
    Active = 5,
    Failed = 6,
}
impl ComponentStateId {
    /// String value of the enum field names used in the ProtoBuf definition.
    ///
    /// The values are not transformed in any way and thus are considered stable
    /// (if the ProtoBuf definition does not change) and safe for programmatic use.
    pub fn as_str_name(&self) -> &'static str {
        match self {
            ComponentStateId::Unspecified => "COMPONENT_STATE_ID_UNSPECIFIED",
            ComponentStateId::Error => "COMPONENT_STATE_ID_ERROR",
            ComponentStateId::Defined => "COMPONENT_STATE_ID_DEFINED",
            ComponentStateId::Started => "COMPONENT_STATE_ID_STARTED",
            ComponentStateId::Lockedin => "COMPONENT_STATE_ID_LOCKEDIN",
            ComponentStateId::Active => "COMPONENT_STATE_ID_ACTIVE",
            ComponentStateId::Failed => "COMPONENT_STATE_ID_FAILED",
        }
    }
    /// Creates an enum from field names used in the ProtoBuf definition.
    pub fn from_str_name(value: &str) -> ::core::option::Option<Self> {
        match value {
            "COMPONENT_STATE_ID_UNSPECIFIED" => Some(Self::Unspecified),
            "COMPONENT_STATE_ID_ERROR" => Some(Self::Error),
            "COMPONENT_STATE_ID_DEFINED" => Some(Self::Defined),
            "COMPONENT_STATE_ID_STARTED" => Some(Self::Started),
            "COMPONENT_STATE_ID_LOCKEDIN" => Some(Self::Lockedin),
            "COMPONENT_STATE_ID_ACTIVE" => Some(Self::Active),
            "COMPONENT_STATE_ID_FAILED" => Some(Self::Failed),
            _ => None,
        }
    }
}
/// Same as MipComponent enum in versioning package
#[derive(Clone, Copy, Debug, PartialEq, Eq, Hash, PartialOrd, Ord, ::prost::Enumeration)]
#[repr(i32)]
pub enum MipComponent {
    Unspecified = 0,
    Address = 1,
    Keypair = 2,
}
impl MipComponent {
    /// String value of the enum field names used in the ProtoBuf definition.
    ///
    /// The values are not transformed in any way and thus are considered stable
    /// (if the ProtoBuf definition does not change) and safe for programmatic use.
    pub fn as_str_name(&self) -> &'static str {
        match self {
            MipComponent::Unspecified => "MIP_COMPONENT_UNSPECIFIED",
            MipComponent::Address => "MIP_COMPONENT_ADDRESS",
            MipComponent::Keypair => "MIP_COMPONENT_KEYPAIR",
        }
    }
    /// Creates an enum from field names used in the ProtoBuf definition.
    pub fn from_str_name(value: &str) -> ::core::option::Option<Self> {
        match value {
            "MIP_COMPONENT_UNSPECIFIED" => Some(Self::Unspecified),
            "MIP_COMPONENT_ADDRESS" => Some(Self::Address),
            "MIP_COMPONENT_KEYPAIR" => Some(Self::Keypair),
            _ => None,
        }
    }
}
/// GetBlocksRequest holds request for GetBlocks
#[allow(clippy::derive_partial_eq_without_eq)]
#[derive(Clone, PartialEq, ::prost::Message)]
pub struct GetBlocksRequest {
    /// Request id
    #[prost(string, tag = "1")]
    pub id: ::prost::alloc::string::String,
    /// Queries
    #[prost(message, repeated, tag = "2")]
    pub queries: ::prost::alloc::vec::Vec<GetBlocksQuery>,
}
/// GetBlocks Query
#[allow(clippy::derive_partial_eq_without_eq)]
#[derive(Clone, PartialEq, ::prost::Message)]
pub struct GetBlocksQuery {
    /// Filter
    #[prost(message, optional, tag = "1")]
    pub filter: ::core::option::Option<GetBlocksFilter>,
}
/// GetBlocks Filter
#[allow(clippy::derive_partial_eq_without_eq)]
#[derive(Clone, PartialEq, ::prost::Message)]
pub struct GetBlocksFilter {
    /// Block id
    #[prost(string, tag = "1")]
    pub id: ::prost::alloc::string::String,
}
/// GetBlocksResponse holds response from GetBlocks
#[allow(clippy::derive_partial_eq_without_eq)]
#[derive(Clone, PartialEq, ::prost::Message)]
pub struct GetBlocksResponse {
    /// Request id
    #[prost(string, tag = "1")]
    pub id: ::prost::alloc::string::String,
    /// Context
    #[prost(message, optional, tag = "2")]
    pub context: ::core::option::Option<BlocksContext>,
    /// Blocks wrappers
    #[prost(message, repeated, tag = "3")]
    pub blocks: ::prost::alloc::vec::Vec<BlockWrapper>,
}
/// Blocks context
#[allow(clippy::derive_partial_eq_without_eq)]
#[derive(Clone, PartialEq, ::prost::Message)]
pub struct BlocksContext {
    /// Slot
    #[prost(message, optional, tag = "1")]
    pub slot: ::core::option::Option<Slot>,
}
/// GetBlocksBySlotsRequest holds request for GetBlocksBySlots
#[allow(clippy::derive_partial_eq_without_eq)]
#[derive(Clone, PartialEq, ::prost::Message)]
pub struct GetBlocksBySlotsRequest {
    /// Request id
    #[prost(string, tag = "1")]
    pub id: ::prost::alloc::string::String,
    /// Slots
    #[prost(message, repeated, tag = "2")]
    pub slots: ::prost::alloc::vec::Vec<Slot>,
}
/// GetBlocksBySlotsResponse holds response from GetBlocksBySlots
#[allow(clippy::derive_partial_eq_without_eq)]
#[derive(Clone, PartialEq, ::prost::Message)]
pub struct GetBlocksBySlotsResponse {
    /// Request id
    #[prost(string, tag = "1")]
    pub id: ::prost::alloc::string::String,
    /// Blocks
    #[prost(message, repeated, tag = "2")]
    pub blocks: ::prost::alloc::vec::Vec<Block>,
}
/// GetDatastoreEntriesRequest holds request from GetDatastoreEntries
#[allow(clippy::derive_partial_eq_without_eq)]
#[derive(Clone, PartialEq, ::prost::Message)]
pub struct GetDatastoreEntriesRequest {
    /// Request id
    #[prost(string, tag = "1")]
    pub id: ::prost::alloc::string::String,
    /// Queries
    #[prost(message, repeated, tag = "2")]
    pub queries: ::prost::alloc::vec::Vec<DatastoreEntriesQuery>,
}
/// DatastoreEntries Query
#[allow(clippy::derive_partial_eq_without_eq)]
#[derive(Clone, PartialEq, ::prost::Message)]
pub struct DatastoreEntriesQuery {
    /// Filter
    #[prost(message, optional, tag = "1")]
    pub filter: ::core::option::Option<DatastoreEntryFilter>,
}
#[allow(clippy::derive_partial_eq_without_eq)]
#[derive(Clone, PartialEq, ::prost::Message)]
pub struct DatastoreEntryFilter {
    /// / Associated address of the entry
    #[prost(string, tag = "1")]
    pub address: ::prost::alloc::string::String,
    /// Datastore key
    #[prost(bytes = "vec", tag = "2")]
    pub key: ::prost::alloc::vec::Vec<u8>,
}
/// GetDatastoreEntriesResponse holds response from GetDatastoreEntries
#[allow(clippy::derive_partial_eq_without_eq)]
#[derive(Clone, PartialEq, ::prost::Message)]
pub struct GetDatastoreEntriesResponse {
    /// Request id
    #[prost(string, tag = "1")]
    pub id: ::prost::alloc::string::String,
    /// Datastore entries
    #[prost(message, repeated, tag = "2")]
    pub entries: ::prost::alloc::vec::Vec<DatastoreEntry>,
}
/// DatastoreEntry
#[allow(clippy::derive_partial_eq_without_eq)]
#[derive(Clone, PartialEq, ::prost::Message)]
pub struct DatastoreEntry {
    /// final datastore entry value
    #[prost(bytes = "vec", tag = "1")]
    pub final_value: ::prost::alloc::vec::Vec<u8>,
    /// candidate_value datastore entry value
    #[prost(bytes = "vec", tag = "2")]
    pub candidate_value: ::prost::alloc::vec::Vec<u8>,
}
/// GetLargestStakersRequest holds request from GetLargestStakers
#[allow(clippy::derive_partial_eq_without_eq)]
#[derive(Clone, PartialEq, ::prost::Message)]
pub struct GetLargestStakersRequest {
    /// Request id
    #[prost(string, tag = "1")]
    pub id: ::prost::alloc::string::String,
    /// Query
    #[prost(message, optional, tag = "2")]
    pub query: ::core::option::Option<LargestStakersQuery>,
}
/// LargestStakers Query
#[allow(clippy::derive_partial_eq_without_eq)]
#[derive(Clone, PartialEq, ::prost::Message)]
pub struct LargestStakersQuery {
    /// Starting offset for the list of stakers. Defaults to 1
    #[prost(fixed64, tag = "1")]
    pub offset: u64,
    /// Limits the number of stakers to return. Defaults to 50
    #[prost(fixed64, tag = "2")]
    pub limit: u64,
    /// Filter
    #[prost(message, optional, tag = "3")]
    pub filter: ::core::option::Option<LargestStakersFilter>,
}
/// LargestStakers Filter
#[allow(clippy::derive_partial_eq_without_eq)]
#[derive(Clone, PartialEq, ::prost::Message)]
pub struct LargestStakersFilter {
    /// Minimum rolls (Optional)
    #[prost(fixed64, optional, tag = "1")]
    pub min_rolls: ::core::option::Option<u64>,
    /// Maximum rolls (Optional)
    #[prost(fixed64, optional, tag = "2")]
    pub max_rolls: ::core::option::Option<u64>,
}
/// GetLargestStakersResponse holds response from GetLargestStakers
#[allow(clippy::derive_partial_eq_without_eq)]
#[derive(Clone, PartialEq, ::prost::Message)]
pub struct GetLargestStakersResponse {
    /// Request id
    #[prost(string, tag = "1")]
    pub id: ::prost::alloc::string::String,
    /// Context
    #[prost(message, optional, tag = "2")]
    pub context: ::core::option::Option<LargestStakersContext>,
    /// Largest stakers
    #[prost(message, repeated, tag = "3")]
    pub stakers: ::prost::alloc::vec::Vec<LargestStakerEntry>,
}
/// LargestStakers context
#[allow(clippy::derive_partial_eq_without_eq)]
#[derive(Clone, PartialEq, ::prost::Message)]
pub struct LargestStakersContext {
    /// Slot
    #[prost(message, optional, tag = "1")]
    pub slot: ::core::option::Option<Slot>,
}
/// LargestStakerEntry
#[allow(clippy::derive_partial_eq_without_eq)]
#[derive(Clone, PartialEq, ::prost::Message)]
pub struct LargestStakerEntry {
    /// Address
    #[prost(string, tag = "1")]
    pub address: ::prost::alloc::string::String,
    /// Rolls
    #[prost(fixed64, tag = "2")]
    pub rolls: u64,
}
/// GetNextBlockBestParentsRequest holds request for GetNextBlockBestParents
#[allow(clippy::derive_partial_eq_without_eq)]
#[derive(Clone, PartialEq, ::prost::Message)]
pub struct GetNextBlockBestParentsRequest {
    /// Request id
    #[prost(string, tag = "1")]
    pub id: ::prost::alloc::string::String,
}
/// GetNextBlockBestParentsResponse holds response from GetNextBlockBestParents
#[allow(clippy::derive_partial_eq_without_eq)]
#[derive(Clone, PartialEq, ::prost::Message)]
pub struct GetNextBlockBestParentsResponse {
    /// Request id
    #[prost(string, tag = "1")]
    pub id: ::prost::alloc::string::String,
    /// Best parents
    #[prost(message, repeated, tag = "2")]
    pub parents: ::prost::alloc::vec::Vec<BlockParent>,
}
/// Block parent tuple
#[allow(clippy::derive_partial_eq_without_eq)]
#[derive(Clone, PartialEq, ::prost::Message)]
pub struct BlockParent {
    /// Block id
    #[prost(string, tag = "1")]
    pub block_id: ::prost::alloc::string::String,
    /// Period
    #[prost(fixed64, tag = "2")]
    pub period: u64,
}
/// GetOperationsRequest holds request for GetOperations
#[allow(clippy::derive_partial_eq_without_eq)]
#[derive(Clone, PartialEq, ::prost::Message)]
pub struct GetOperationsRequest {
    /// Request id
    #[prost(string, tag = "1")]
    pub id: ::prost::alloc::string::String,
    /// Queries
    #[prost(message, repeated, tag = "2")]
    pub queries: ::prost::alloc::vec::Vec<GetOperationsQuery>,
}
/// GetOperations Query
#[allow(clippy::derive_partial_eq_without_eq)]
#[derive(Clone, PartialEq, ::prost::Message)]
pub struct GetOperationsQuery {
    /// Filter
    #[prost(message, optional, tag = "1")]
    pub filter: ::core::option::Option<GetOperationsFilter>,
}
/// GetOperations Filter
#[allow(clippy::derive_partial_eq_without_eq)]
#[derive(Clone, PartialEq, ::prost::Message)]
pub struct GetOperationsFilter {
    /// Operation id
    #[prost(string, tag = "1")]
    pub id: ::prost::alloc::string::String,
}
/// GetOperationsResponse holds response from GetOperations
#[allow(clippy::derive_partial_eq_without_eq)]
#[derive(Clone, PartialEq, ::prost::Message)]
pub struct GetOperationsResponse {
    /// Request id
    #[prost(string, tag = "1")]
    pub id: ::prost::alloc::string::String,
    /// Context
    #[prost(message, optional, tag = "2")]
    pub context: ::core::option::Option<OperationsContext>,
    /// Operations wrappers
    #[prost(message, repeated, tag = "3")]
    pub operations: ::prost::alloc::vec::Vec<OperationWrapper>,
}
/// Operations context
#[allow(clippy::derive_partial_eq_without_eq)]
#[derive(Clone, PartialEq, ::prost::Message)]
pub struct OperationsContext {
    /// Slot
    #[prost(message, optional, tag = "1")]
    pub slot: ::core::option::Option<Slot>,
}
/// GetScExecutionEventsRequest holds request for GetScExecutionEvents
#[allow(clippy::derive_partial_eq_without_eq)]
#[derive(Clone, PartialEq, ::prost::Message)]
pub struct GetScExecutionEventsRequest {
    /// Request id
    #[prost(string, tag = "1")]
    pub id: ::prost::alloc::string::String,
    /// Query
    #[prost(message, optional, tag = "2")]
    pub query: ::core::option::Option<GetScExecutionEventsQuery>,
}
/// GetScExecutionEvents Query
#[allow(clippy::derive_partial_eq_without_eq)]
#[derive(Clone, PartialEq, ::prost::Message)]
pub struct GetScExecutionEventsQuery {
    /// Filter
    #[prost(message, optional, tag = "1")]
    pub filter: ::core::option::Option<GetScExecutionEventsFilter>,
}
/// GetScExecutionEvents Filter
#[allow(clippy::derive_partial_eq_without_eq)]
#[derive(Clone, PartialEq, ::prost::Message)]
pub struct GetScExecutionEventsFilter {
    /// Start slot
    #[prost(message, optional, tag = "1")]
    pub start_slot: ::core::option::Option<Slot>,
    /// End slot
    #[prost(message, optional, tag = "2")]
    pub end_slot: ::core::option::Option<Slot>,
    /// Caller address
    #[prost(string, optional, tag = "3")]
    pub caller_address: ::core::option::Option<::prost::alloc::string::String>,
    /// Emitter address
    #[prost(string, optional, tag = "4")]
    pub emitter_address: ::core::option::Option<::prost::alloc::string::String>,
    /// Original operation id
    #[prost(string, optional, tag = "5")]
    pub original_operation_id: ::core::option::Option<::prost::alloc::string::String>,
    /// Status
    #[prost(enumeration = "ScExecutionEventStatus", repeated, tag = "6")]
    pub status: ::prost::alloc::vec::Vec<i32>,
}
/// GetScExecutionEventsResponse holds response from GetScExecutionEvents
#[allow(clippy::derive_partial_eq_without_eq)]
#[derive(Clone, PartialEq, ::prost::Message)]
pub struct GetScExecutionEventsResponse {
    /// Request id
    #[prost(string, tag = "1")]
    pub id: ::prost::alloc::string::String,
    /// Context
    #[prost(message, optional, tag = "2")]
    pub context: ::core::option::Option<GetScExecutionEventsContext>,
    /// ScExecutionEvents
    #[prost(message, repeated, tag = "3")]
    pub events: ::prost::alloc::vec::Vec<ScExecutionEvent>,
}
/// ScExecutionEvents context
#[allow(clippy::derive_partial_eq_without_eq)]
#[derive(Clone, PartialEq, ::prost::Message)]
pub struct GetScExecutionEventsContext {
    /// Slot
    #[prost(message, optional, tag = "1")]
    pub slot: ::core::option::Option<Slot>,
}
/// GetSelectorDrawsRequest holds request from GetSelectorDraws
#[allow(clippy::derive_partial_eq_without_eq)]
#[derive(Clone, PartialEq, ::prost::Message)]
pub struct GetSelectorDrawsRequest {
    /// Request id
    #[prost(string, tag = "1")]
    pub id: ::prost::alloc::string::String,
    /// Queries
    #[prost(message, repeated, tag = "2")]
    pub queries: ::prost::alloc::vec::Vec<SelectorDrawsQuery>,
}
/// SelectorDraws Query
#[allow(clippy::derive_partial_eq_without_eq)]
#[derive(Clone, PartialEq, ::prost::Message)]
pub struct SelectorDrawsQuery {
    /// Filter
    #[prost(message, optional, tag = "1")]
    pub filter: ::core::option::Option<SelectorDrawsFilter>,
}
/// SelectorDraws Filter
#[allow(clippy::derive_partial_eq_without_eq)]
#[derive(Clone, PartialEq, ::prost::Message)]
pub struct SelectorDrawsFilter {
    /// Address
    #[prost(string, tag = "1")]
    pub address: ::prost::alloc::string::String,
}
/// GetSelectorDrawsResponse holds response from GetSelectorDraws
#[allow(clippy::derive_partial_eq_without_eq)]
#[derive(Clone, PartialEq, ::prost::Message)]
pub struct GetSelectorDrawsResponse {
    /// Request id
    #[prost(string, tag = "1")]
    pub id: ::prost::alloc::string::String,
    /// Selector draws
    #[prost(message, repeated, tag = "2")]
    pub selector_draws: ::prost::alloc::vec::Vec<SelectorDraws>,
}
/// Selector draws
#[allow(clippy::derive_partial_eq_without_eq)]
#[derive(Clone, PartialEq, ::prost::Message)]
pub struct SelectorDraws {
    /// Address
    #[prost(string, tag = "1")]
    pub address: ::prost::alloc::string::String,
    /// Next block draws
    #[prost(message, repeated, tag = "2")]
    pub next_block_draws: ::prost::alloc::vec::Vec<Slot>,
    /// Next endorsements draws
    #[prost(message, repeated, tag = "3")]
    pub next_endorsement_draws: ::prost::alloc::vec::Vec<IndexedSlot>,
}
#[allow(clippy::derive_partial_eq_without_eq)]
#[derive(Clone, PartialEq, ::prost::Message)]
pub struct GetMipStatusRequest {
    /// Request id
    #[prost(string, tag = "1")]
    pub id: ::prost::alloc::string::String,
}
/// GetMipStatusResponse holds response from GetMipStatus
#[allow(clippy::derive_partial_eq_without_eq)]
#[derive(Clone, PartialEq, ::prost::Message)]
pub struct GetMipStatusResponse {
    /// Request id
    #[prost(string, tag = "1")]
    pub id: ::prost::alloc::string::String,
    /// MipInfo - status id entry
    #[prost(message, repeated, tag = "2")]
    pub entry: ::prost::alloc::vec::Vec<MipStatusEntry>,
}
/// GetTransactionsThroughputRequest holds request for GetTransactionsThroughput
#[allow(clippy::derive_partial_eq_without_eq)]
#[derive(Clone, PartialEq, ::prost::Message)]
pub struct GetTransactionsThroughputRequest {
    /// Request id
    #[prost(string, tag = "1")]
    pub id: ::prost::alloc::string::String,
}
/// GetTransactionsThroughputResponse holds response from GetTransactionsThroughput
#[allow(clippy::derive_partial_eq_without_eq)]
#[derive(Clone, PartialEq, ::prost::Message)]
pub struct GetTransactionsThroughputResponse {
    /// Request id
    #[prost(string, tag = "1")]
    pub id: ::prost::alloc::string::String,
    /// Transactions throughput
    #[prost(fixed32, tag = "2")]
    pub throughput: u32,
}
/// GetVersionRequest holds request from GetVersion
#[allow(clippy::derive_partial_eq_without_eq)]
#[derive(Clone, PartialEq, ::prost::Message)]
pub struct GetVersionRequest {
    /// Request id
    #[prost(string, tag = "1")]
    pub id: ::prost::alloc::string::String,
}
/// GetVersionResponse holds response from GetVersion
#[allow(clippy::derive_partial_eq_without_eq)]
#[derive(Clone, PartialEq, ::prost::Message)]
pub struct GetVersionResponse {
    /// Request id
    #[prost(string, tag = "1")]
    pub id: ::prost::alloc::string::String,
    /// Version
    #[prost(string, tag = "2")]
    pub version: ::prost::alloc::string::String,
}
/// NewBlocksRequest holds request for NewBlocks
#[allow(clippy::derive_partial_eq_without_eq)]
#[derive(Clone, PartialEq, ::prost::Message)]
pub struct NewBlocksRequest {
    /// Request id
    #[prost(string, tag = "1")]
    pub id: ::prost::alloc::string::String,
}
/// NewBlocksResponse holds response from NewBlocks
#[allow(clippy::derive_partial_eq_without_eq)]
#[derive(Clone, PartialEq, ::prost::Message)]
pub struct NewBlocksResponse {
    /// Request id
    #[prost(string, tag = "1")]
    pub id: ::prost::alloc::string::String,
    /// Signed block
    #[prost(message, optional, tag = "2")]
    pub block: ::core::option::Option<SignedBlock>,
}
/// NewBlocksHeadersRequest holds request for NewBlocksHeaders
#[allow(clippy::derive_partial_eq_without_eq)]
#[derive(Clone, PartialEq, ::prost::Message)]
pub struct NewBlocksHeadersRequest {
    /// Request id
    #[prost(string, tag = "1")]
    pub id: ::prost::alloc::string::String,
}
/// NewBlocksHeadersResponse holds response from NewBlocksHeaders
#[allow(clippy::derive_partial_eq_without_eq)]
#[derive(Clone, PartialEq, ::prost::Message)]
pub struct NewBlocksHeadersResponse {
    /// Request id
    #[prost(string, tag = "1")]
    pub id: ::prost::alloc::string::String,
    /// Signed block header
    #[prost(message, optional, tag = "2")]
    pub block_header: ::core::option::Option<SignedBlockHeader>,
}
/// NewEndorsementsRequest holds request for NewEndorsements
#[allow(clippy::derive_partial_eq_without_eq)]
#[derive(Clone, PartialEq, ::prost::Message)]
pub struct NewEndorsementsRequest {
    /// Request id
    #[prost(string, tag = "1")]
    pub id: ::prost::alloc::string::String,
}
/// NewEndorsementsResponse holds response from NewEndorsements
#[allow(clippy::derive_partial_eq_without_eq)]
#[derive(Clone, PartialEq, ::prost::Message)]
pub struct NewEndorsementsResponse {
    /// Request id
    #[prost(string, tag = "1")]
    pub id: ::prost::alloc::string::String,
    /// Signed endorsement
    #[prost(message, optional, tag = "2")]
    pub endorsement: ::core::option::Option<SignedEndorsement>,
}
/// NewFilledBlocksRequest holds request for NewFilledBlocks
#[allow(clippy::derive_partial_eq_without_eq)]
#[derive(Clone, PartialEq, ::prost::Message)]
pub struct NewFilledBlocksRequest {
    /// Request id
    #[prost(string, tag = "1")]
    pub id: ::prost::alloc::string::String,
}
/// NewFilledBlocksResponse holds response from NewFilledBlocks
#[allow(clippy::derive_partial_eq_without_eq)]
#[derive(Clone, PartialEq, ::prost::Message)]
pub struct NewFilledBlocksResponse {
    /// Request id
    #[prost(string, tag = "1")]
    pub id: ::prost::alloc::string::String,
    /// Block with operations content
    #[prost(message, optional, tag = "2")]
    pub filled_block: ::core::option::Option<FilledBlock>,
}
/// NewOperationsRequest holds request for NewOperations
#[allow(clippy::derive_partial_eq_without_eq)]
#[derive(Clone, PartialEq, ::prost::Message)]
pub struct NewOperationsRequest {
    /// Request id
    #[prost(string, tag = "1")]
    pub id: ::prost::alloc::string::String,
    /// Query
    #[prost(message, optional, tag = "2")]
    pub query: ::core::option::Option<NewOperationsQuery>,
}
/// NewOperations Query
#[allow(clippy::derive_partial_eq_without_eq)]
#[derive(Clone, PartialEq, ::prost::Message)]
pub struct NewOperationsQuery {
    /// Filter
    #[prost(message, optional, tag = "1")]
    pub filter: ::core::option::Option<NewOperationsFilter>,
}
/// NewOperations Filter
#[allow(clippy::derive_partial_eq_without_eq)]
#[derive(Clone, PartialEq, ::prost::Message)]
pub struct NewOperationsFilter {
    /// Operation type enum
    #[prost(enumeration = "OpType", repeated, tag = "1")]
    pub types: ::prost::alloc::vec::Vec<i32>,
}
/// NewOperationsResponse holds response from NewOperations
#[allow(clippy::derive_partial_eq_without_eq)]
#[derive(Clone, PartialEq, ::prost::Message)]
pub struct NewOperationsResponse {
    /// Request id
    #[prost(string, tag = "1")]
    pub id: ::prost::alloc::string::String,
    /// Signed operation
    #[prost(message, optional, tag = "2")]
    pub operation: ::core::option::Option<SignedOperation>,
}
/// NewSlotExecutionOutputsRequest holds request for NewSlotExecutionOutputs
#[allow(clippy::derive_partial_eq_without_eq)]
#[derive(Clone, PartialEq, ::prost::Message)]
pub struct NewSlotExecutionOutputsRequest {
    /// Request id
    #[prost(string, tag = "1")]
    pub id: ::prost::alloc::string::String,
    /// Query
    #[prost(message, optional, tag = "2")]
    pub query: ::core::option::Option<NewSlotExecutionOutputsQuery>,
}
/// NewSlotExecutionOutputs Query
#[allow(clippy::derive_partial_eq_without_eq)]
#[derive(Clone, PartialEq, ::prost::Message)]
pub struct NewSlotExecutionOutputsQuery {
    /// Filter
    #[prost(message, optional, tag = "1")]
    pub filter: ::core::option::Option<NewSlotExecutionOutputsFilter>,
}
/// NewSlotExecutionOutputs Filter
#[allow(clippy::derive_partial_eq_without_eq)]
#[derive(Clone, PartialEq, ::prost::Message)]
pub struct NewSlotExecutionOutputsFilter {
    /// Execution output status enum
    #[prost(enumeration = "ExecutionOutputStatus", repeated, tag = "1")]
    pub status: ::prost::alloc::vec::Vec<i32>,
}
/// NewSlotExecutionOutputsResponse holds response from NewSlotExecutionOutputs
#[allow(clippy::derive_partial_eq_without_eq)]
#[derive(Clone, PartialEq, ::prost::Message)]
pub struct NewSlotExecutionOutputsResponse {
    /// Request id
    #[prost(string, tag = "1")]
    pub id: ::prost::alloc::string::String,
    /// Slot execution output
    #[prost(message, optional, tag = "2")]
    pub output: ::core::option::Option<SlotExecutionOutput>,
}
/// SendBlocksRequest holds parameters to SendBlocks
#[allow(clippy::derive_partial_eq_without_eq)]
#[derive(Clone, PartialEq, ::prost::Message)]
pub struct SendBlocksRequest {
    /// Request id
    #[prost(string, tag = "1")]
    pub id: ::prost::alloc::string::String,
    /// Secure shared block
    #[prost(message, optional, tag = "2")]
    pub block: ::core::option::Option<SecureShare>,
}
/// SendBlocksResponse holds response from SendBlocks
#[allow(clippy::derive_partial_eq_without_eq)]
#[derive(Clone, PartialEq, ::prost::Message)]
pub struct SendBlocksResponse {
    /// Request id
    #[prost(string, tag = "1")]
    pub id: ::prost::alloc::string::String,
    /// Block result or a gRPC status
    #[prost(oneof = "send_blocks_response::Message", tags = "2, 3")]
    pub message: ::core::option::Option<send_blocks_response::Message>,
}
/// Nested message and enum types in `SendBlocksResponse`.
pub mod send_blocks_response {
    /// Block result or a gRPC status
    #[allow(clippy::derive_partial_eq_without_eq)]
    #[derive(Clone, PartialEq, ::prost::Oneof)]
    pub enum Message {
        /// Block result
        #[prost(message, tag = "2")]
        Result(super::BlockResult),
        /// gRPC error(status)
        #[prost(message, tag = "3")]
        Error(super::super::super::super::google::rpc::Status),
    }
}
/// Holds Block response
#[allow(clippy::derive_partial_eq_without_eq)]
#[derive(Clone, PartialEq, ::prost::Message)]
pub struct BlockResult {
    /// Block id
    #[prost(string, tag = "1")]
    pub block_id: ::prost::alloc::string::String,
}
/// SendEndorsementsRequest holds parameters to SendEndorsements
#[allow(clippy::derive_partial_eq_without_eq)]
#[derive(Clone, PartialEq, ::prost::Message)]
pub struct SendEndorsementsRequest {
    /// Request id
    #[prost(string, tag = "1")]
    pub id: ::prost::alloc::string::String,
    /// Secure shared endorsements
    #[prost(message, repeated, tag = "2")]
    pub endorsements: ::prost::alloc::vec::Vec<SecureShare>,
}
/// SendEndorsementsResponse holds response from SendEndorsements
#[allow(clippy::derive_partial_eq_without_eq)]
#[derive(Clone, PartialEq, ::prost::Message)]
pub struct SendEndorsementsResponse {
    /// Request id
    #[prost(string, tag = "1")]
    pub id: ::prost::alloc::string::String,
    /// Endorsement result or gRPC status
    #[prost(oneof = "send_endorsements_response::Message", tags = "2, 3")]
    pub message: ::core::option::Option<send_endorsements_response::Message>,
}
/// Nested message and enum types in `SendEndorsementsResponse`.
pub mod send_endorsements_response {
    /// Endorsement result or gRPC status
    #[allow(clippy::derive_partial_eq_without_eq)]
    #[derive(Clone, PartialEq, ::prost::Oneof)]
    pub enum Message {
        /// Endorsement result
        #[prost(message, tag = "2")]
        Result(super::EndorsementResult),
        /// gRPC error(status)
        #[prost(message, tag = "3")]
        Error(super::super::super::super::google::rpc::Status),
    }
}
/// Holds Endorsement response
#[allow(clippy::derive_partial_eq_without_eq)]
#[derive(Clone, PartialEq, ::prost::Message)]
pub struct EndorsementResult {
    /// Endorsements ids
    #[prost(string, repeated, tag = "1")]
    pub endorsements_ids: ::prost::alloc::vec::Vec<::prost::alloc::string::String>,
}
/// SendOperationsRequest holds parameters to SendOperations
#[allow(clippy::derive_partial_eq_without_eq)]
#[derive(Clone, PartialEq, ::prost::Message)]
pub struct SendOperationsRequest {
    /// Request id
    #[prost(string, tag = "1")]
    pub id: ::prost::alloc::string::String,
    /// Secured shared operations
    #[prost(message, repeated, tag = "2")]
    pub operations: ::prost::alloc::vec::Vec<SecureShare>,
}
/// SendOperationsResponse holds response from SendOperations
#[allow(clippy::derive_partial_eq_without_eq)]
#[derive(Clone, PartialEq, ::prost::Message)]
pub struct SendOperationsResponse {
    /// Request id
    #[prost(string, tag = "1")]
    pub id: ::prost::alloc::string::String,
    /// Operation result or gRPC status
    #[prost(oneof = "send_operations_response::Message", tags = "2, 3")]
    pub message: ::core::option::Option<send_operations_response::Message>,
}
/// Nested message and enum types in `SendOperationsResponse`.
pub mod send_operations_response {
    /// Operation result or gRPC status
    #[allow(clippy::derive_partial_eq_without_eq)]
    #[derive(Clone, PartialEq, ::prost::Oneof)]
    pub enum Message {
        /// Operation result
        #[prost(message, tag = "2")]
        Result(super::OperationResult),
        /// gRPC error(status)
        #[prost(message, tag = "3")]
        Error(super::super::super::super::google::rpc::Status),
    }
}
/// Holds Operation response
#[allow(clippy::derive_partial_eq_without_eq)]
#[derive(Clone, PartialEq, ::prost::Message)]
pub struct OperationResult {
    /// Operations ids
    #[prost(string, repeated, tag = "1")]
    pub operations_ids: ::prost::alloc::vec::Vec<::prost::alloc::string::String>,
}
/// TransactionsThroughputRequest holds request for TransactionsThroughput
#[allow(clippy::derive_partial_eq_without_eq)]
#[derive(Clone, PartialEq, ::prost::Message)]
pub struct TransactionsThroughputRequest {
    /// Request id
    #[prost(string, tag = "1")]
    pub id: ::prost::alloc::string::String,
    /// Timer interval in seconds (Optional). Defaults to 10s
    #[prost(fixed64, optional, tag = "2")]
    pub interval: ::core::option::Option<u64>,
}
/// TransactionsThroughputResponse holds response from TransactionsThroughput
#[allow(clippy::derive_partial_eq_without_eq)]
#[derive(Clone, PartialEq, ::prost::Message)]
pub struct TransactionsThroughputResponse {
    /// Request id
    #[prost(string, tag = "1")]
    pub id: ::prost::alloc::string::String,
    /// Transactions throughput
    #[prost(fixed32, tag = "2")]
    pub throughput: u32,
}
/// Operation type enum
#[derive(Clone, Copy, Debug, PartialEq, Eq, Hash, PartialOrd, Ord, ::prost::Enumeration)]
#[repr(i32)]
pub enum OpType {
    /// Default enum value
    Unspecified = 0,
    /// Transaction
    Transaction = 1,
    /// Roll buy
    RollBuy = 2,
    /// Roll sell
    RollSell = 3,
    /// Execute smart contract
    ExecuteSc = 4,
    /// Call smart contract
    CallSc = 5,
}
impl OpType {
    /// String value of the enum field names used in the ProtoBuf definition.
    ///
    /// The values are not transformed in any way and thus are considered stable
    /// (if the ProtoBuf definition does not change) and safe for programmatic use.
    pub fn as_str_name(&self) -> &'static str {
        match self {
            OpType::Unspecified => "OP_TYPE_UNSPECIFIED",
            OpType::Transaction => "OP_TYPE_TRANSACTION",
            OpType::RollBuy => "OP_TYPE_ROLL_BUY",
            OpType::RollSell => "OP_TYPE_ROLL_SELL",
            OpType::ExecuteSc => "OP_TYPE_EXECUTE_SC",
            OpType::CallSc => "OP_TYPE_CALL_SC",
        }
    }
    /// Creates an enum from field names used in the ProtoBuf definition.
    pub fn from_str_name(value: &str) -> ::core::option::Option<Self> {
        match value {
            "OP_TYPE_UNSPECIFIED" => Some(Self::Unspecified),
            "OP_TYPE_TRANSACTION" => Some(Self::Transaction),
            "OP_TYPE_ROLL_BUY" => Some(Self::RollBuy),
            "OP_TYPE_ROLL_SELL" => Some(Self::RollSell),
            "OP_TYPE_EXECUTE_SC" => Some(Self::ExecuteSc),
            "OP_TYPE_CALL_SC" => Some(Self::CallSc),
            _ => None,
        }
    }
}
/// Generated client implementations.
pub mod massa_service_client {
    #![allow(unused_variables, dead_code, missing_docs, clippy::let_unit_value)]
    use tonic::codegen::*;
    use tonic::codegen::http::Uri;
    /// Massa gRPC service
    #[derive(Debug, Clone)]
    pub struct MassaServiceClient<T> {
        inner: tonic::client::Grpc<T>,
    }
    impl MassaServiceClient<tonic::transport::Channel> {
        /// Attempt to create a new client by connecting to a given endpoint.
        pub async fn connect<D>(dst: D) -> Result<Self, tonic::transport::Error>
        where
            D: TryInto<tonic::transport::Endpoint>,
            D::Error: Into<StdError>,
        {
            let conn = tonic::transport::Endpoint::new(dst)?.connect().await?;
            Ok(Self::new(conn))
        }
    }
    impl<T> MassaServiceClient<T>
    where
        T: tonic::client::GrpcService<tonic::body::BoxBody>,
        T::Error: Into<StdError>,
        T::ResponseBody: Body<Data = Bytes> + Send + 'static,
        <T::ResponseBody as Body>::Error: Into<StdError> + Send,
    {
        pub fn new(inner: T) -> Self {
            let inner = tonic::client::Grpc::new(inner);
            Self { inner }
        }
        pub fn with_origin(inner: T, origin: Uri) -> Self {
            let inner = tonic::client::Grpc::with_origin(inner, origin);
            Self { inner }
        }
        pub fn with_interceptor<F>(
            inner: T,
            interceptor: F,
        ) -> MassaServiceClient<InterceptedService<T, F>>
        where
            F: tonic::service::Interceptor,
            T::ResponseBody: Default,
            T: tonic::codegen::Service<
                http::Request<tonic::body::BoxBody>,
                Response = http::Response<
                    <T as tonic::client::GrpcService<tonic::body::BoxBody>>::ResponseBody,
                >,
            >,
            <T as tonic::codegen::Service<
                http::Request<tonic::body::BoxBody>,
            >>::Error: Into<StdError> + Send + Sync,
        {
            MassaServiceClient::new(InterceptedService::new(inner, interceptor))
        }
        /// Compress requests with the given encoding.
        ///
        /// This requires the server to support it otherwise it might respond with an
        /// error.
        #[must_use]
        pub fn send_compressed(mut self, encoding: CompressionEncoding) -> Self {
            self.inner = self.inner.send_compressed(encoding);
            self
        }
        /// Enable decompressing responses.
        #[must_use]
        pub fn accept_compressed(mut self, encoding: CompressionEncoding) -> Self {
            self.inner = self.inner.accept_compressed(encoding);
            self
        }
        /// Limits the maximum size of a decoded message.
        ///
        /// Default: `4MB`
        #[must_use]
        pub fn max_decoding_message_size(mut self, limit: usize) -> Self {
            self.inner = self.inner.max_decoding_message_size(limit);
            self
        }
        /// Limits the maximum size of an encoded message.
        ///
        /// Default: `usize::MAX`
        #[must_use]
        pub fn max_encoding_message_size(mut self, limit: usize) -> Self {
            self.inner = self.inner.max_encoding_message_size(limit);
            self
        }
        /// Get blocks by ids
        pub async fn get_blocks(
            &mut self,
            request: impl tonic::IntoRequest<super::GetBlocksRequest>,
        ) -> std::result::Result<
            tonic::Response<super::GetBlocksResponse>,
            tonic::Status,
        > {
            self.inner
                .ready()
                .await
                .map_err(|e| {
                    tonic::Status::new(
                        tonic::Code::Unknown,
                        format!("Service was not ready: {}", e.into()),
                    )
                })?;
            let codec = tonic::codec::ProstCodec::default();
            let path = http::uri::PathAndQuery::from_static(
                "/massa.api.v1.MassaService/GetBlocks",
            );
            let mut req = request.into_request();
            req.extensions_mut()
                .insert(GrpcMethod::new("massa.api.v1.MassaService", "GetBlocks"));
            self.inner.unary(req, path, codec).await
        }
        /// Get blocks by slots
        pub async fn get_blocks_by_slots(
            &mut self,
            request: impl tonic::IntoRequest<super::GetBlocksBySlotsRequest>,
        ) -> std::result::Result<
            tonic::Response<super::GetBlocksBySlotsResponse>,
            tonic::Status,
        > {
            self.inner
                .ready()
                .await
                .map_err(|e| {
                    tonic::Status::new(
                        tonic::Code::Unknown,
                        format!("Service was not ready: {}", e.into()),
                    )
                })?;
            let codec = tonic::codec::ProstCodec::default();
            let path = http::uri::PathAndQuery::from_static(
                "/massa.api.v1.MassaService/GetBlocksBySlots",
            );
            let mut req = request.into_request();
            req.extensions_mut()
                .insert(
                    GrpcMethod::new("massa.api.v1.MassaService", "GetBlocksBySlots"),
                );
            self.inner.unary(req, path, codec).await
        }
        /// Get datastore entries
        pub async fn get_datastore_entries(
            &mut self,
            request: impl tonic::IntoRequest<super::GetDatastoreEntriesRequest>,
        ) -> std::result::Result<
            tonic::Response<super::GetDatastoreEntriesResponse>,
            tonic::Status,
        > {
            self.inner
                .ready()
                .await
                .map_err(|e| {
                    tonic::Status::new(
                        tonic::Code::Unknown,
                        format!("Service was not ready: {}", e.into()),
                    )
                })?;
            let codec = tonic::codec::ProstCodec::default();
            let path = http::uri::PathAndQuery::from_static(
                "/massa.api.v1.MassaService/GetDatastoreEntries",
            );
            let mut req = request.into_request();
            req.extensions_mut()
                .insert(
                    GrpcMethod::new("massa.api.v1.MassaService", "GetDatastoreEntries"),
                );
            self.inner.unary(req, path, codec).await
        }
        /// Get largest stakers
        pub async fn get_largest_stakers(
            &mut self,
            request: impl tonic::IntoRequest<super::GetLargestStakersRequest>,
        ) -> std::result::Result<
            tonic::Response<super::GetLargestStakersResponse>,
            tonic::Status,
        > {
            self.inner
                .ready()
                .await
                .map_err(|e| {
                    tonic::Status::new(
                        tonic::Code::Unknown,
                        format!("Service was not ready: {}", e.into()),
                    )
                })?;
            let codec = tonic::codec::ProstCodec::default();
            let path = http::uri::PathAndQuery::from_static(
                "/massa.api.v1.MassaService/GetLargestStakers",
            );
            let mut req = request.into_request();
            req.extensions_mut()
                .insert(
                    GrpcMethod::new("massa.api.v1.MassaService", "GetLargestStakers"),
                );
            self.inner.unary(req, path, codec).await
        }
        /// Get next block best parents
        pub async fn get_next_block_best_parents(
            &mut self,
            request: impl tonic::IntoRequest<super::GetNextBlockBestParentsRequest>,
        ) -> std::result::Result<
            tonic::Response<super::GetNextBlockBestParentsResponse>,
            tonic::Status,
        > {
            self.inner
                .ready()
                .await
                .map_err(|e| {
                    tonic::Status::new(
                        tonic::Code::Unknown,
                        format!("Service was not ready: {}", e.into()),
                    )
                })?;
            let codec = tonic::codec::ProstCodec::default();
            let path = http::uri::PathAndQuery::from_static(
                "/massa.api.v1.MassaService/GetNextBlockBestParents",
            );
            let mut req = request.into_request();
            req.extensions_mut()
                .insert(
                    GrpcMethod::new(
                        "massa.api.v1.MassaService",
                        "GetNextBlockBestParents",
                    ),
                );
            self.inner.unary(req, path, codec).await
        }
        /// Get operations
        pub async fn get_operations(
            &mut self,
            request: impl tonic::IntoRequest<super::GetOperationsRequest>,
        ) -> std::result::Result<
            tonic::Response<super::GetOperationsResponse>,
            tonic::Status,
        > {
            self.inner
                .ready()
                .await
                .map_err(|e| {
                    tonic::Status::new(
                        tonic::Code::Unknown,
                        format!("Service was not ready: {}", e.into()),
                    )
                })?;
            let codec = tonic::codec::ProstCodec::default();
            let path = http::uri::PathAndQuery::from_static(
                "/massa.api.v1.MassaService/GetOperations",
            );
            let mut req = request.into_request();
            req.extensions_mut()
                .insert(GrpcMethod::new("massa.api.v1.MassaService", "GetOperations"));
            self.inner.unary(req, path, codec).await
        }
        /// Get smart contracts execution events
        pub async fn get_sc_execution_events(
            &mut self,
            request: impl tonic::IntoRequest<super::GetScExecutionEventsRequest>,
        ) -> std::result::Result<
            tonic::Response<super::GetScExecutionEventsResponse>,
            tonic::Status,
        > {
            self.inner
                .ready()
                .await
                .map_err(|e| {
                    tonic::Status::new(
                        tonic::Code::Unknown,
                        format!("Service was not ready: {}", e.into()),
                    )
                })?;
            let codec = tonic::codec::ProstCodec::default();
            let path = http::uri::PathAndQuery::from_static(
                "/massa.api.v1.MassaService/GetScExecutionEvents",
            );
            let mut req = request.into_request();
            req.extensions_mut()
                .insert(
                    GrpcMethod::new("massa.api.v1.MassaService", "GetScExecutionEvents"),
                );
            self.inner.unary(req, path, codec).await
        }
        /// Get selector draws
        pub async fn get_selector_draws(
            &mut self,
            request: impl tonic::IntoRequest<super::GetSelectorDrawsRequest>,
        ) -> std::result::Result<
            tonic::Response<super::GetSelectorDrawsResponse>,
            tonic::Status,
        > {
            self.inner
                .ready()
                .await
                .map_err(|e| {
                    tonic::Status::new(
                        tonic::Code::Unknown,
                        format!("Service was not ready: {}", e.into()),
                    )
                })?;
            let codec = tonic::codec::ProstCodec::default();
            let path = http::uri::PathAndQuery::from_static(
                "/massa.api.v1.MassaService/GetSelectorDraws",
            );
            let mut req = request.into_request();
            req.extensions_mut()
                .insert(
                    GrpcMethod::new("massa.api.v1.MassaService", "GetSelectorDraws"),
                );
            self.inner.unary(req, path, codec).await
        }
        /// Get transactions throughput
        pub async fn get_transactions_throughput(
            &mut self,
            request: impl tonic::IntoRequest<super::GetTransactionsThroughputRequest>,
        ) -> std::result::Result<
            tonic::Response<super::GetTransactionsThroughputResponse>,
            tonic::Status,
        > {
            self.inner
                .ready()
                .await
                .map_err(|e| {
                    tonic::Status::new(
                        tonic::Code::Unknown,
                        format!("Service was not ready: {}", e.into()),
                    )
                })?;
            let codec = tonic::codec::ProstCodec::default();
            let path = http::uri::PathAndQuery::from_static(
                "/massa.api.v1.MassaService/GetTransactionsThroughput",
            );
            let mut req = request.into_request();
            req.extensions_mut()
                .insert(
                    GrpcMethod::new(
                        "massa.api.v1.MassaService",
                        "GetTransactionsThroughput",
                    ),
                );
            self.inner.unary(req, path, codec).await
        }
        /// Get node version
        pub async fn get_version(
            &mut self,
            request: impl tonic::IntoRequest<super::GetVersionRequest>,
        ) -> std::result::Result<
            tonic::Response<super::GetVersionResponse>,
            tonic::Status,
        > {
            self.inner
                .ready()
                .await
                .map_err(|e| {
                    tonic::Status::new(
                        tonic::Code::Unknown,
                        format!("Service was not ready: {}", e.into()),
                    )
                })?;
            let codec = tonic::codec::ProstCodec::default();
            let path = http::uri::PathAndQuery::from_static(
                "/massa.api.v1.MassaService/GetVersion",
            );
            let mut req = request.into_request();
            req.extensions_mut()
                .insert(GrpcMethod::new("massa.api.v1.MassaService", "GetVersion"));
            self.inner.unary(req, path, codec).await
        }
        /// Get
        pub async fn get_mip_status(
            &mut self,
            request: impl tonic::IntoRequest<super::GetMipStatusRequest>,
        ) -> std::result::Result<
            tonic::Response<super::GetMipStatusResponse>,
            tonic::Status,
        > {
            self.inner
                .ready()
                .await
                .map_err(|e| {
                    tonic::Status::new(
                        tonic::Code::Unknown,
                        format!("Service was not ready: {}", e.into()),
                    )
                })?;
            let codec = tonic::codec::ProstCodec::default();
            let path = http::uri::PathAndQuery::from_static(
                "/massa.api.v1.MassaService/GetMipStatus",
            );
            let mut req = request.into_request();
            req.extensions_mut()
                .insert(GrpcMethod::new("massa.api.v1.MassaService", "GetMipStatus"));
            self.inner.unary(req, path, codec).await
        }
        /// New received and produced blocks
        pub async fn new_blocks(
            &mut self,
            request: impl tonic::IntoStreamingRequest<Message = super::NewBlocksRequest>,
        ) -> std::result::Result<
            tonic::Response<tonic::codec::Streaming<super::NewBlocksResponse>>,
            tonic::Status,
        > {
            self.inner
                .ready()
                .await
                .map_err(|e| {
                    tonic::Status::new(
                        tonic::Code::Unknown,
                        format!("Service was not ready: {}", e.into()),
                    )
                })?;
            let codec = tonic::codec::ProstCodec::default();
            let path = http::uri::PathAndQuery::from_static(
                "/massa.api.v1.MassaService/NewBlocks",
            );
            let mut req = request.into_streaming_request();
            req.extensions_mut()
                .insert(GrpcMethod::new("massa.api.v1.MassaService", "NewBlocks"));
            self.inner.streaming(req, path, codec).await
        }
        /// New received and produced blocks headers
        pub async fn new_blocks_headers(
            &mut self,
            request: impl tonic::IntoStreamingRequest<
                Message = super::NewBlocksHeadersRequest,
            >,
        ) -> std::result::Result<
            tonic::Response<tonic::codec::Streaming<super::NewBlocksHeadersResponse>>,
            tonic::Status,
        > {
            self.inner
                .ready()
                .await
                .map_err(|e| {
                    tonic::Status::new(
                        tonic::Code::Unknown,
                        format!("Service was not ready: {}", e.into()),
                    )
                })?;
            let codec = tonic::codec::ProstCodec::default();
            let path = http::uri::PathAndQuery::from_static(
                "/massa.api.v1.MassaService/NewBlocksHeaders",
            );
            let mut req = request.into_streaming_request();
            req.extensions_mut()
                .insert(
                    GrpcMethod::new("massa.api.v1.MassaService", "NewBlocksHeaders"),
                );
            self.inner.streaming(req, path, codec).await
        }
        /// New received and produced endorsements
        pub async fn new_endorsements(
            &mut self,
            request: impl tonic::IntoStreamingRequest<
                Message = super::NewEndorsementsRequest,
            >,
        ) -> std::result::Result<
            tonic::Response<tonic::codec::Streaming<super::NewEndorsementsResponse>>,
            tonic::Status,
        > {
            self.inner
                .ready()
                .await
                .map_err(|e| {
                    tonic::Status::new(
                        tonic::Code::Unknown,
                        format!("Service was not ready: {}", e.into()),
                    )
                })?;
            let codec = tonic::codec::ProstCodec::default();
            let path = http::uri::PathAndQuery::from_static(
                "/massa.api.v1.MassaService/NewEndorsements",
            );
            let mut req = request.into_streaming_request();
            req.extensions_mut()
                .insert(GrpcMethod::new("massa.api.v1.MassaService", "NewEndorsements"));
            self.inner.streaming(req, path, codec).await
        }
        /// New received and produced blocks with operations
        pub async fn new_filled_blocks(
            &mut self,
            request: impl tonic::IntoStreamingRequest<
                Message = super::NewFilledBlocksRequest,
            >,
        ) -> std::result::Result<
            tonic::Response<tonic::codec::Streaming<super::NewFilledBlocksResponse>>,
            tonic::Status,
        > {
            self.inner
                .ready()
                .await
                .map_err(|e| {
                    tonic::Status::new(
                        tonic::Code::Unknown,
                        format!("Service was not ready: {}", e.into()),
                    )
                })?;
            let codec = tonic::codec::ProstCodec::default();
            let path = http::uri::PathAndQuery::from_static(
                "/massa.api.v1.MassaService/NewFilledBlocks",
            );
            let mut req = request.into_streaming_request();
            req.extensions_mut()
                .insert(GrpcMethod::new("massa.api.v1.MassaService", "NewFilledBlocks"));
            self.inner.streaming(req, path, codec).await
        }
        /// New received and produced operations
        pub async fn new_operations(
            &mut self,
            request: impl tonic::IntoStreamingRequest<
                Message = super::NewOperationsRequest,
            >,
        ) -> std::result::Result<
            tonic::Response<tonic::codec::Streaming<super::NewOperationsResponse>>,
            tonic::Status,
        > {
            self.inner
                .ready()
                .await
                .map_err(|e| {
                    tonic::Status::new(
                        tonic::Code::Unknown,
                        format!("Service was not ready: {}", e.into()),
                    )
                })?;
            let codec = tonic::codec::ProstCodec::default();
            let path = http::uri::PathAndQuery::from_static(
                "/massa.api.v1.MassaService/NewOperations",
            );
            let mut req = request.into_streaming_request();
            req.extensions_mut()
                .insert(GrpcMethod::new("massa.api.v1.MassaService", "NewOperations"));
            self.inner.streaming(req, path, codec).await
        }
        /// New received and slot execution events
        pub async fn new_slot_execution_outputs(
            &mut self,
            request: impl tonic::IntoStreamingRequest<
                Message = super::NewSlotExecutionOutputsRequest,
            >,
        ) -> std::result::Result<
            tonic::Response<
                tonic::codec::Streaming<super::NewSlotExecutionOutputsResponse>,
            >,
            tonic::Status,
        > {
            self.inner
                .ready()
                .await
                .map_err(|e| {
                    tonic::Status::new(
                        tonic::Code::Unknown,
                        format!("Service was not ready: {}", e.into()),
                    )
                })?;
            let codec = tonic::codec::ProstCodec::default();
            let path = http::uri::PathAndQuery::from_static(
                "/massa.api.v1.MassaService/NewSlotExecutionOutputs",
            );
            let mut req = request.into_streaming_request();
            req.extensions_mut()
                .insert(
                    GrpcMethod::new(
                        "massa.api.v1.MassaService",
                        "NewSlotExecutionOutputs",
                    ),
                );
            self.inner.streaming(req, path, codec).await
        }
        /// Send blocks
        pub async fn send_blocks(
            &mut self,
            request: impl tonic::IntoStreamingRequest<Message = super::SendBlocksRequest>,
        ) -> std::result::Result<
            tonic::Response<tonic::codec::Streaming<super::SendBlocksResponse>>,
            tonic::Status,
        > {
            self.inner
                .ready()
                .await
                .map_err(|e| {
                    tonic::Status::new(
                        tonic::Code::Unknown,
                        format!("Service was not ready: {}", e.into()),
                    )
                })?;
            let codec = tonic::codec::ProstCodec::default();
            let path = http::uri::PathAndQuery::from_static(
                "/massa.api.v1.MassaService/SendBlocks",
            );
            let mut req = request.into_streaming_request();
            req.extensions_mut()
                .insert(GrpcMethod::new("massa.api.v1.MassaService", "SendBlocks"));
            self.inner.streaming(req, path, codec).await
        }
        /// Send endorsements
        pub async fn send_endorsements(
            &mut self,
            request: impl tonic::IntoStreamingRequest<
                Message = super::SendEndorsementsRequest,
            >,
        ) -> std::result::Result<
            tonic::Response<tonic::codec::Streaming<super::SendEndorsementsResponse>>,
            tonic::Status,
        > {
            self.inner
                .ready()
                .await
                .map_err(|e| {
                    tonic::Status::new(
                        tonic::Code::Unknown,
                        format!("Service was not ready: {}", e.into()),
                    )
                })?;
            let codec = tonic::codec::ProstCodec::default();
            let path = http::uri::PathAndQuery::from_static(
                "/massa.api.v1.MassaService/SendEndorsements",
            );
            let mut req = request.into_streaming_request();
            req.extensions_mut()
                .insert(
                    GrpcMethod::new("massa.api.v1.MassaService", "SendEndorsements"),
                );
            self.inner.streaming(req, path, codec).await
        }
        /// Send operations
        pub async fn send_operations(
            &mut self,
            request: impl tonic::IntoStreamingRequest<
                Message = super::SendOperationsRequest,
            >,
        ) -> std::result::Result<
            tonic::Response<tonic::codec::Streaming<super::SendOperationsResponse>>,
            tonic::Status,
        > {
            self.inner
                .ready()
                .await
                .map_err(|e| {
                    tonic::Status::new(
                        tonic::Code::Unknown,
                        format!("Service was not ready: {}", e.into()),
                    )
                })?;
            let codec = tonic::codec::ProstCodec::default();
            let path = http::uri::PathAndQuery::from_static(
                "/massa.api.v1.MassaService/SendOperations",
            );
            let mut req = request.into_streaming_request();
            req.extensions_mut()
                .insert(GrpcMethod::new("massa.api.v1.MassaService", "SendOperations"));
            self.inner.streaming(req, path, codec).await
        }
        /// Transactions throughput
        pub async fn transactions_throughput(
            &mut self,
            request: impl tonic::IntoStreamingRequest<
                Message = super::TransactionsThroughputRequest,
            >,
        ) -> std::result::Result<
            tonic::Response<
                tonic::codec::Streaming<super::TransactionsThroughputResponse>,
            >,
            tonic::Status,
        > {
            self.inner
                .ready()
                .await
                .map_err(|e| {
                    tonic::Status::new(
                        tonic::Code::Unknown,
                        format!("Service was not ready: {}", e.into()),
                    )
                })?;
            let codec = tonic::codec::ProstCodec::default();
            let path = http::uri::PathAndQuery::from_static(
                "/massa.api.v1.MassaService/TransactionsThroughput",
            );
            let mut req = request.into_streaming_request();
            req.extensions_mut()
                .insert(
                    GrpcMethod::new(
                        "massa.api.v1.MassaService",
                        "TransactionsThroughput",
                    ),
                );
            self.inner.streaming(req, path, codec).await
        }
    }
}
/// Generated server implementations.
pub mod massa_service_server {
    #![allow(unused_variables, dead_code, missing_docs, clippy::let_unit_value)]
    use tonic::codegen::*;
    /// Generated trait containing gRPC methods that should be implemented for use with MassaServiceServer.
    #[async_trait]
    pub trait MassaService: Send + Sync + 'static {
        /// Get blocks by ids
        async fn get_blocks(
            &self,
            request: tonic::Request<super::GetBlocksRequest>,
        ) -> std::result::Result<
            tonic::Response<super::GetBlocksResponse>,
            tonic::Status,
        >;
        /// Get blocks by slots
        async fn get_blocks_by_slots(
            &self,
            request: tonic::Request<super::GetBlocksBySlotsRequest>,
        ) -> std::result::Result<
            tonic::Response<super::GetBlocksBySlotsResponse>,
            tonic::Status,
        >;
        /// Get datastore entries
        async fn get_datastore_entries(
            &self,
            request: tonic::Request<super::GetDatastoreEntriesRequest>,
        ) -> std::result::Result<
            tonic::Response<super::GetDatastoreEntriesResponse>,
            tonic::Status,
        >;
        /// Get largest stakers
        async fn get_largest_stakers(
            &self,
            request: tonic::Request<super::GetLargestStakersRequest>,
        ) -> std::result::Result<
            tonic::Response<super::GetLargestStakersResponse>,
            tonic::Status,
        >;
        /// Get next block best parents
        async fn get_next_block_best_parents(
            &self,
            request: tonic::Request<super::GetNextBlockBestParentsRequest>,
        ) -> std::result::Result<
            tonic::Response<super::GetNextBlockBestParentsResponse>,
            tonic::Status,
        >;
        /// Get operations
        async fn get_operations(
            &self,
            request: tonic::Request<super::GetOperationsRequest>,
        ) -> std::result::Result<
            tonic::Response<super::GetOperationsResponse>,
            tonic::Status,
        >;
        /// Get smart contracts execution events
        async fn get_sc_execution_events(
            &self,
            request: tonic::Request<super::GetScExecutionEventsRequest>,
        ) -> std::result::Result<
            tonic::Response<super::GetScExecutionEventsResponse>,
            tonic::Status,
        >;
        /// Get selector draws
        async fn get_selector_draws(
            &self,
            request: tonic::Request<super::GetSelectorDrawsRequest>,
        ) -> std::result::Result<
            tonic::Response<super::GetSelectorDrawsResponse>,
            tonic::Status,
        >;
        /// Get transactions throughput
        async fn get_transactions_throughput(
            &self,
            request: tonic::Request<super::GetTransactionsThroughputRequest>,
        ) -> std::result::Result<
            tonic::Response<super::GetTransactionsThroughputResponse>,
            tonic::Status,
        >;
        /// Get node version
        async fn get_version(
            &self,
            request: tonic::Request<super::GetVersionRequest>,
        ) -> std::result::Result<
            tonic::Response<super::GetVersionResponse>,
            tonic::Status,
        >;
        /// Get
        async fn get_mip_status(
            &self,
            request: tonic::Request<super::GetMipStatusRequest>,
        ) -> std::result::Result<
            tonic::Response<super::GetMipStatusResponse>,
            tonic::Status,
        >;
        /// Server streaming response type for the NewBlocks method.
        type NewBlocksStream: futures_core::Stream<
                Item = std::result::Result<super::NewBlocksResponse, tonic::Status>,
            >
            + Send
            + 'static;
        /// New received and produced blocks
        async fn new_blocks(
            &self,
            request: tonic::Request<tonic::Streaming<super::NewBlocksRequest>>,
        ) -> std::result::Result<tonic::Response<Self::NewBlocksStream>, tonic::Status>;
        /// Server streaming response type for the NewBlocksHeaders method.
        type NewBlocksHeadersStream: futures_core::Stream<
                Item = std::result::Result<
                    super::NewBlocksHeadersResponse,
                    tonic::Status,
                >,
            >
            + Send
            + 'static;
        /// New received and produced blocks headers
        async fn new_blocks_headers(
            &self,
            request: tonic::Request<tonic::Streaming<super::NewBlocksHeadersRequest>>,
        ) -> std::result::Result<
            tonic::Response<Self::NewBlocksHeadersStream>,
            tonic::Status,
        >;
        /// Server streaming response type for the NewEndorsements method.
        type NewEndorsementsStream: futures_core::Stream<
                Item = std::result::Result<super::NewEndorsementsResponse, tonic::Status>,
            >
            + Send
            + 'static;
        /// New received and produced endorsements
        async fn new_endorsements(
            &self,
            request: tonic::Request<tonic::Streaming<super::NewEndorsementsRequest>>,
        ) -> std::result::Result<
            tonic::Response<Self::NewEndorsementsStream>,
            tonic::Status,
        >;
        /// Server streaming response type for the NewFilledBlocks method.
        type NewFilledBlocksStream: futures_core::Stream<
                Item = std::result::Result<super::NewFilledBlocksResponse, tonic::Status>,
            >
            + Send
            + 'static;
        /// New received and produced blocks with operations
        async fn new_filled_blocks(
            &self,
            request: tonic::Request<tonic::Streaming<super::NewFilledBlocksRequest>>,
        ) -> std::result::Result<
            tonic::Response<Self::NewFilledBlocksStream>,
            tonic::Status,
        >;
        /// Server streaming response type for the NewOperations method.
        type NewOperationsStream: futures_core::Stream<
                Item = std::result::Result<super::NewOperationsResponse, tonic::Status>,
            >
            + Send
            + 'static;
        /// New received and produced operations
        async fn new_operations(
            &self,
            request: tonic::Request<tonic::Streaming<super::NewOperationsRequest>>,
        ) -> std::result::Result<
            tonic::Response<Self::NewOperationsStream>,
            tonic::Status,
        >;
        /// Server streaming response type for the NewSlotExecutionOutputs method.
        type NewSlotExecutionOutputsStream: futures_core::Stream<
                Item = std::result::Result<
                    super::NewSlotExecutionOutputsResponse,
                    tonic::Status,
                >,
            >
            + Send
            + 'static;
        /// New received and slot execution events
        async fn new_slot_execution_outputs(
            &self,
            request: tonic::Request<
                tonic::Streaming<super::NewSlotExecutionOutputsRequest>,
            >,
        ) -> std::result::Result<
            tonic::Response<Self::NewSlotExecutionOutputsStream>,
            tonic::Status,
        >;
        /// Server streaming response type for the SendBlocks method.
        type SendBlocksStream: futures_core::Stream<
                Item = std::result::Result<super::SendBlocksResponse, tonic::Status>,
            >
            + Send
            + 'static;
        /// Send blocks
        async fn send_blocks(
            &self,
            request: tonic::Request<tonic::Streaming<super::SendBlocksRequest>>,
        ) -> std::result::Result<tonic::Response<Self::SendBlocksStream>, tonic::Status>;
        /// Server streaming response type for the SendEndorsements method.
        type SendEndorsementsStream: futures_core::Stream<
                Item = std::result::Result<
                    super::SendEndorsementsResponse,
                    tonic::Status,
                >,
            >
            + Send
            + 'static;
        /// Send endorsements
        async fn send_endorsements(
            &self,
            request: tonic::Request<tonic::Streaming<super::SendEndorsementsRequest>>,
        ) -> std::result::Result<
            tonic::Response<Self::SendEndorsementsStream>,
            tonic::Status,
        >;
        /// Server streaming response type for the SendOperations method.
        type SendOperationsStream: futures_core::Stream<
                Item = std::result::Result<super::SendOperationsResponse, tonic::Status>,
            >
            + Send
            + 'static;
        /// Send operations
        async fn send_operations(
            &self,
            request: tonic::Request<tonic::Streaming<super::SendOperationsRequest>>,
        ) -> std::result::Result<
            tonic::Response<Self::SendOperationsStream>,
            tonic::Status,
        >;
        /// Server streaming response type for the TransactionsThroughput method.
        type TransactionsThroughputStream: futures_core::Stream<
                Item = std::result::Result<
                    super::TransactionsThroughputResponse,
                    tonic::Status,
                >,
            >
            + Send
            + 'static;
        /// Transactions throughput
        async fn transactions_throughput(
            &self,
            request: tonic::Request<
                tonic::Streaming<super::TransactionsThroughputRequest>,
            >,
        ) -> std::result::Result<
            tonic::Response<Self::TransactionsThroughputStream>,
            tonic::Status,
        >;
    }
    /// Massa gRPC service
    #[derive(Debug)]
    pub struct MassaServiceServer<T: MassaService> {
        inner: _Inner<T>,
        accept_compression_encodings: EnabledCompressionEncodings,
        send_compression_encodings: EnabledCompressionEncodings,
        max_decoding_message_size: Option<usize>,
        max_encoding_message_size: Option<usize>,
    }
    struct _Inner<T>(Arc<T>);
    impl<T: MassaService> MassaServiceServer<T> {
        pub fn new(inner: T) -> Self {
            Self::from_arc(Arc::new(inner))
        }
        pub fn from_arc(inner: Arc<T>) -> Self {
            let inner = _Inner(inner);
            Self {
                inner,
                accept_compression_encodings: Default::default(),
                send_compression_encodings: Default::default(),
                max_decoding_message_size: None,
                max_encoding_message_size: None,
            }
        }
        pub fn with_interceptor<F>(
            inner: T,
            interceptor: F,
        ) -> InterceptedService<Self, F>
        where
            F: tonic::service::Interceptor,
        {
            InterceptedService::new(Self::new(inner), interceptor)
        }
        /// Enable decompressing requests with the given encoding.
        #[must_use]
        pub fn accept_compressed(mut self, encoding: CompressionEncoding) -> Self {
            self.accept_compression_encodings.enable(encoding);
            self
        }
        /// Compress responses with the given encoding, if the client supports it.
        #[must_use]
        pub fn send_compressed(mut self, encoding: CompressionEncoding) -> Self {
            self.send_compression_encodings.enable(encoding);
            self
        }
        /// Limits the maximum size of a decoded message.
        ///
        /// Default: `4MB`
        #[must_use]
        pub fn max_decoding_message_size(mut self, limit: usize) -> Self {
            self.max_decoding_message_size = Some(limit);
            self
        }
        /// Limits the maximum size of an encoded message.
        ///
        /// Default: `usize::MAX`
        #[must_use]
        pub fn max_encoding_message_size(mut self, limit: usize) -> Self {
            self.max_encoding_message_size = Some(limit);
            self
        }
    }
    impl<T, B> tonic::codegen::Service<http::Request<B>> for MassaServiceServer<T>
    where
        T: MassaService,
        B: Body + Send + 'static,
        B::Error: Into<StdError> + Send + 'static,
    {
        type Response = http::Response<tonic::body::BoxBody>;
        type Error = std::convert::Infallible;
        type Future = BoxFuture<Self::Response, Self::Error>;
        fn poll_ready(
            &mut self,
            _cx: &mut Context<'_>,
        ) -> Poll<std::result::Result<(), Self::Error>> {
            Poll::Ready(Ok(()))
        }
        fn call(&mut self, req: http::Request<B>) -> Self::Future {
            let inner = self.inner.clone();
            match req.uri().path() {
                "/massa.api.v1.MassaService/GetBlocks" => {
                    #[allow(non_camel_case_types)]
                    struct GetBlocksSvc<T: MassaService>(pub Arc<T>);
                    impl<
                        T: MassaService,
                    > tonic::server::UnaryService<super::GetBlocksRequest>
                    for GetBlocksSvc<T> {
                        type Response = super::GetBlocksResponse;
                        type Future = BoxFuture<
                            tonic::Response<Self::Response>,
                            tonic::Status,
                        >;
                        fn call(
                            &mut self,
                            request: tonic::Request<super::GetBlocksRequest>,
                        ) -> Self::Future {
                            let inner = Arc::clone(&self.0);
                            let fut = async move { (*inner).get_blocks(request).await };
                            Box::pin(fut)
                        }
                    }
                    let accept_compression_encodings = self.accept_compression_encodings;
                    let send_compression_encodings = self.send_compression_encodings;
                    let max_decoding_message_size = self.max_decoding_message_size;
                    let max_encoding_message_size = self.max_encoding_message_size;
                    let inner = self.inner.clone();
                    let fut = async move {
                        let inner = inner.0;
                        let method = GetBlocksSvc(inner);
                        let codec = tonic::codec::ProstCodec::default();
                        let mut grpc = tonic::server::Grpc::new(codec)
                            .apply_compression_config(
                                accept_compression_encodings,
                                send_compression_encodings,
                            )
                            .apply_max_message_size_config(
                                max_decoding_message_size,
                                max_encoding_message_size,
                            );
                        let res = grpc.unary(method, req).await;
                        Ok(res)
                    };
                    Box::pin(fut)
                }
                "/massa.api.v1.MassaService/GetBlocksBySlots" => {
                    #[allow(non_camel_case_types)]
                    struct GetBlocksBySlotsSvc<T: MassaService>(pub Arc<T>);
                    impl<
                        T: MassaService,
                    > tonic::server::UnaryService<super::GetBlocksBySlotsRequest>
                    for GetBlocksBySlotsSvc<T> {
                        type Response = super::GetBlocksBySlotsResponse;
                        type Future = BoxFuture<
                            tonic::Response<Self::Response>,
                            tonic::Status,
                        >;
                        fn call(
                            &mut self,
                            request: tonic::Request<super::GetBlocksBySlotsRequest>,
                        ) -> Self::Future {
                            let inner = Arc::clone(&self.0);
                            let fut = async move {
                                (*inner).get_blocks_by_slots(request).await
                            };
                            Box::pin(fut)
                        }
                    }
                    let accept_compression_encodings = self.accept_compression_encodings;
                    let send_compression_encodings = self.send_compression_encodings;
                    let max_decoding_message_size = self.max_decoding_message_size;
                    let max_encoding_message_size = self.max_encoding_message_size;
                    let inner = self.inner.clone();
                    let fut = async move {
                        let inner = inner.0;
                        let method = GetBlocksBySlotsSvc(inner);
                        let codec = tonic::codec::ProstCodec::default();
                        let mut grpc = tonic::server::Grpc::new(codec)
                            .apply_compression_config(
                                accept_compression_encodings,
                                send_compression_encodings,
                            )
                            .apply_max_message_size_config(
                                max_decoding_message_size,
                                max_encoding_message_size,
                            );
                        let res = grpc.unary(method, req).await;
                        Ok(res)
                    };
                    Box::pin(fut)
                }
                "/massa.api.v1.MassaService/GetDatastoreEntries" => {
                    #[allow(non_camel_case_types)]
                    struct GetDatastoreEntriesSvc<T: MassaService>(pub Arc<T>);
                    impl<
                        T: MassaService,
                    > tonic::server::UnaryService<super::GetDatastoreEntriesRequest>
                    for GetDatastoreEntriesSvc<T> {
                        type Response = super::GetDatastoreEntriesResponse;
                        type Future = BoxFuture<
                            tonic::Response<Self::Response>,
                            tonic::Status,
                        >;
                        fn call(
                            &mut self,
                            request: tonic::Request<super::GetDatastoreEntriesRequest>,
                        ) -> Self::Future {
                            let inner = Arc::clone(&self.0);
                            let fut = async move {
                                (*inner).get_datastore_entries(request).await
                            };
                            Box::pin(fut)
                        }
                    }
                    let accept_compression_encodings = self.accept_compression_encodings;
                    let send_compression_encodings = self.send_compression_encodings;
                    let max_decoding_message_size = self.max_decoding_message_size;
                    let max_encoding_message_size = self.max_encoding_message_size;
                    let inner = self.inner.clone();
                    let fut = async move {
                        let inner = inner.0;
                        let method = GetDatastoreEntriesSvc(inner);
                        let codec = tonic::codec::ProstCodec::default();
                        let mut grpc = tonic::server::Grpc::new(codec)
                            .apply_compression_config(
                                accept_compression_encodings,
                                send_compression_encodings,
                            )
                            .apply_max_message_size_config(
                                max_decoding_message_size,
                                max_encoding_message_size,
                            );
                        let res = grpc.unary(method, req).await;
                        Ok(res)
                    };
                    Box::pin(fut)
                }
                "/massa.api.v1.MassaService/GetLargestStakers" => {
                    #[allow(non_camel_case_types)]
                    struct GetLargestStakersSvc<T: MassaService>(pub Arc<T>);
                    impl<
                        T: MassaService,
                    > tonic::server::UnaryService<super::GetLargestStakersRequest>
                    for GetLargestStakersSvc<T> {
                        type Response = super::GetLargestStakersResponse;
                        type Future = BoxFuture<
                            tonic::Response<Self::Response>,
                            tonic::Status,
                        >;
                        fn call(
                            &mut self,
                            request: tonic::Request<super::GetLargestStakersRequest>,
                        ) -> Self::Future {
                            let inner = Arc::clone(&self.0);
                            let fut = async move {
                                (*inner).get_largest_stakers(request).await
                            };
                            Box::pin(fut)
                        }
                    }
                    let accept_compression_encodings = self.accept_compression_encodings;
                    let send_compression_encodings = self.send_compression_encodings;
                    let max_decoding_message_size = self.max_decoding_message_size;
                    let max_encoding_message_size = self.max_encoding_message_size;
                    let inner = self.inner.clone();
                    let fut = async move {
                        let inner = inner.0;
                        let method = GetLargestStakersSvc(inner);
                        let codec = tonic::codec::ProstCodec::default();
                        let mut grpc = tonic::server::Grpc::new(codec)
                            .apply_compression_config(
                                accept_compression_encodings,
                                send_compression_encodings,
                            )
                            .apply_max_message_size_config(
                                max_decoding_message_size,
                                max_encoding_message_size,
                            );
                        let res = grpc.unary(method, req).await;
                        Ok(res)
                    };
                    Box::pin(fut)
                }
                "/massa.api.v1.MassaService/GetNextBlockBestParents" => {
                    #[allow(non_camel_case_types)]
                    struct GetNextBlockBestParentsSvc<T: MassaService>(pub Arc<T>);
                    impl<
                        T: MassaService,
                    > tonic::server::UnaryService<super::GetNextBlockBestParentsRequest>
                    for GetNextBlockBestParentsSvc<T> {
                        type Response = super::GetNextBlockBestParentsResponse;
                        type Future = BoxFuture<
                            tonic::Response<Self::Response>,
                            tonic::Status,
                        >;
                        fn call(
                            &mut self,
                            request: tonic::Request<
                                super::GetNextBlockBestParentsRequest,
                            >,
                        ) -> Self::Future {
                            let inner = Arc::clone(&self.0);
                            let fut = async move {
                                (*inner).get_next_block_best_parents(request).await
                            };
                            Box::pin(fut)
                        }
                    }
                    let accept_compression_encodings = self.accept_compression_encodings;
                    let send_compression_encodings = self.send_compression_encodings;
                    let max_decoding_message_size = self.max_decoding_message_size;
                    let max_encoding_message_size = self.max_encoding_message_size;
                    let inner = self.inner.clone();
                    let fut = async move {
                        let inner = inner.0;
                        let method = GetNextBlockBestParentsSvc(inner);
                        let codec = tonic::codec::ProstCodec::default();
                        let mut grpc = tonic::server::Grpc::new(codec)
                            .apply_compression_config(
                                accept_compression_encodings,
                                send_compression_encodings,
                            )
                            .apply_max_message_size_config(
                                max_decoding_message_size,
                                max_encoding_message_size,
                            );
                        let res = grpc.unary(method, req).await;
                        Ok(res)
                    };
                    Box::pin(fut)
                }
                "/massa.api.v1.MassaService/GetOperations" => {
                    #[allow(non_camel_case_types)]
                    struct GetOperationsSvc<T: MassaService>(pub Arc<T>);
                    impl<
                        T: MassaService,
                    > tonic::server::UnaryService<super::GetOperationsRequest>
                    for GetOperationsSvc<T> {
                        type Response = super::GetOperationsResponse;
                        type Future = BoxFuture<
                            tonic::Response<Self::Response>,
                            tonic::Status,
                        >;
                        fn call(
                            &mut self,
                            request: tonic::Request<super::GetOperationsRequest>,
                        ) -> Self::Future {
                            let inner = Arc::clone(&self.0);
                            let fut = async move {
                                (*inner).get_operations(request).await
                            };
                            Box::pin(fut)
                        }
                    }
                    let accept_compression_encodings = self.accept_compression_encodings;
                    let send_compression_encodings = self.send_compression_encodings;
                    let max_decoding_message_size = self.max_decoding_message_size;
                    let max_encoding_message_size = self.max_encoding_message_size;
                    let inner = self.inner.clone();
                    let fut = async move {
                        let inner = inner.0;
                        let method = GetOperationsSvc(inner);
                        let codec = tonic::codec::ProstCodec::default();
                        let mut grpc = tonic::server::Grpc::new(codec)
                            .apply_compression_config(
                                accept_compression_encodings,
                                send_compression_encodings,
                            )
                            .apply_max_message_size_config(
                                max_decoding_message_size,
                                max_encoding_message_size,
                            );
                        let res = grpc.unary(method, req).await;
                        Ok(res)
                    };
                    Box::pin(fut)
                }
                "/massa.api.v1.MassaService/GetScExecutionEvents" => {
                    #[allow(non_camel_case_types)]
                    struct GetScExecutionEventsSvc<T: MassaService>(pub Arc<T>);
                    impl<
                        T: MassaService,
                    > tonic::server::UnaryService<super::GetScExecutionEventsRequest>
                    for GetScExecutionEventsSvc<T> {
                        type Response = super::GetScExecutionEventsResponse;
                        type Future = BoxFuture<
                            tonic::Response<Self::Response>,
                            tonic::Status,
                        >;
                        fn call(
                            &mut self,
                            request: tonic::Request<super::GetScExecutionEventsRequest>,
                        ) -> Self::Future {
                            let inner = Arc::clone(&self.0);
                            let fut = async move {
                                (*inner).get_sc_execution_events(request).await
                            };
                            Box::pin(fut)
                        }
                    }
                    let accept_compression_encodings = self.accept_compression_encodings;
                    let send_compression_encodings = self.send_compression_encodings;
                    let max_decoding_message_size = self.max_decoding_message_size;
                    let max_encoding_message_size = self.max_encoding_message_size;
                    let inner = self.inner.clone();
                    let fut = async move {
                        let inner = inner.0;
                        let method = GetScExecutionEventsSvc(inner);
                        let codec = tonic::codec::ProstCodec::default();
                        let mut grpc = tonic::server::Grpc::new(codec)
                            .apply_compression_config(
                                accept_compression_encodings,
                                send_compression_encodings,
                            )
                            .apply_max_message_size_config(
                                max_decoding_message_size,
                                max_encoding_message_size,
                            );
                        let res = grpc.unary(method, req).await;
                        Ok(res)
                    };
                    Box::pin(fut)
                }
                "/massa.api.v1.MassaService/GetSelectorDraws" => {
                    #[allow(non_camel_case_types)]
                    struct GetSelectorDrawsSvc<T: MassaService>(pub Arc<T>);
                    impl<
                        T: MassaService,
                    > tonic::server::UnaryService<super::GetSelectorDrawsRequest>
                    for GetSelectorDrawsSvc<T> {
                        type Response = super::GetSelectorDrawsResponse;
                        type Future = BoxFuture<
                            tonic::Response<Self::Response>,
                            tonic::Status,
                        >;
                        fn call(
                            &mut self,
                            request: tonic::Request<super::GetSelectorDrawsRequest>,
                        ) -> Self::Future {
                            let inner = Arc::clone(&self.0);
                            let fut = async move {
                                (*inner).get_selector_draws(request).await
                            };
                            Box::pin(fut)
                        }
                    }
                    let accept_compression_encodings = self.accept_compression_encodings;
                    let send_compression_encodings = self.send_compression_encodings;
                    let max_decoding_message_size = self.max_decoding_message_size;
                    let max_encoding_message_size = self.max_encoding_message_size;
                    let inner = self.inner.clone();
                    let fut = async move {
                        let inner = inner.0;
                        let method = GetSelectorDrawsSvc(inner);
                        let codec = tonic::codec::ProstCodec::default();
                        let mut grpc = tonic::server::Grpc::new(codec)
                            .apply_compression_config(
                                accept_compression_encodings,
                                send_compression_encodings,
                            )
                            .apply_max_message_size_config(
                                max_decoding_message_size,
                                max_encoding_message_size,
                            );
                        let res = grpc.unary(method, req).await;
                        Ok(res)
                    };
                    Box::pin(fut)
                }
                "/massa.api.v1.MassaService/GetTransactionsThroughput" => {
                    #[allow(non_camel_case_types)]
                    struct GetTransactionsThroughputSvc<T: MassaService>(pub Arc<T>);
                    impl<
                        T: MassaService,
                    > tonic::server::UnaryService<
                        super::GetTransactionsThroughputRequest,
                    > for GetTransactionsThroughputSvc<T> {
                        type Response = super::GetTransactionsThroughputResponse;
                        type Future = BoxFuture<
                            tonic::Response<Self::Response>,
                            tonic::Status,
                        >;
                        fn call(
                            &mut self,
                            request: tonic::Request<
                                super::GetTransactionsThroughputRequest,
                            >,
                        ) -> Self::Future {
                            let inner = Arc::clone(&self.0);
                            let fut = async move {
                                (*inner).get_transactions_throughput(request).await
                            };
                            Box::pin(fut)
                        }
                    }
                    let accept_compression_encodings = self.accept_compression_encodings;
                    let send_compression_encodings = self.send_compression_encodings;
                    let max_decoding_message_size = self.max_decoding_message_size;
                    let max_encoding_message_size = self.max_encoding_message_size;
                    let inner = self.inner.clone();
                    let fut = async move {
                        let inner = inner.0;
                        let method = GetTransactionsThroughputSvc(inner);
                        let codec = tonic::codec::ProstCodec::default();
                        let mut grpc = tonic::server::Grpc::new(codec)
                            .apply_compression_config(
                                accept_compression_encodings,
                                send_compression_encodings,
                            )
                            .apply_max_message_size_config(
                                max_decoding_message_size,
                                max_encoding_message_size,
                            );
                        let res = grpc.unary(method, req).await;
                        Ok(res)
                    };
                    Box::pin(fut)
                }
                "/massa.api.v1.MassaService/GetVersion" => {
                    #[allow(non_camel_case_types)]
                    struct GetVersionSvc<T: MassaService>(pub Arc<T>);
                    impl<
                        T: MassaService,
                    > tonic::server::UnaryService<super::GetVersionRequest>
                    for GetVersionSvc<T> {
                        type Response = super::GetVersionResponse;
                        type Future = BoxFuture<
                            tonic::Response<Self::Response>,
                            tonic::Status,
                        >;
                        fn call(
                            &mut self,
                            request: tonic::Request<super::GetVersionRequest>,
                        ) -> Self::Future {
                            let inner = Arc::clone(&self.0);
                            let fut = async move { (*inner).get_version(request).await };
                            Box::pin(fut)
                        }
                    }
                    let accept_compression_encodings = self.accept_compression_encodings;
                    let send_compression_encodings = self.send_compression_encodings;
                    let max_decoding_message_size = self.max_decoding_message_size;
                    let max_encoding_message_size = self.max_encoding_message_size;
                    let inner = self.inner.clone();
                    let fut = async move {
                        let inner = inner.0;
                        let method = GetVersionSvc(inner);
                        let codec = tonic::codec::ProstCodec::default();
                        let mut grpc = tonic::server::Grpc::new(codec)
                            .apply_compression_config(
                                accept_compression_encodings,
                                send_compression_encodings,
                            )
                            .apply_max_message_size_config(
                                max_decoding_message_size,
                                max_encoding_message_size,
                            );
                        let res = grpc.unary(method, req).await;
                        Ok(res)
                    };
                    Box::pin(fut)
                }
                "/massa.api.v1.MassaService/GetMipStatus" => {
                    #[allow(non_camel_case_types)]
                    struct GetMipStatusSvc<T: MassaService>(pub Arc<T>);
                    impl<
                        T: MassaService,
                    > tonic::server::UnaryService<super::GetMipStatusRequest>
                    for GetMipStatusSvc<T> {
                        type Response = super::GetMipStatusResponse;
                        type Future = BoxFuture<
                            tonic::Response<Self::Response>,
                            tonic::Status,
                        >;
                        fn call(
                            &mut self,
                            request: tonic::Request<super::GetMipStatusRequest>,
                        ) -> Self::Future {
                            let inner = Arc::clone(&self.0);
                            let fut = async move {
                                (*inner).get_mip_status(request).await
                            };
                            Box::pin(fut)
                        }
                    }
                    let accept_compression_encodings = self.accept_compression_encodings;
                    let send_compression_encodings = self.send_compression_encodings;
                    let max_decoding_message_size = self.max_decoding_message_size;
                    let max_encoding_message_size = self.max_encoding_message_size;
                    let inner = self.inner.clone();
                    let fut = async move {
                        let inner = inner.0;
                        let method = GetMipStatusSvc(inner);
                        let codec = tonic::codec::ProstCodec::default();
                        let mut grpc = tonic::server::Grpc::new(codec)
                            .apply_compression_config(
                                accept_compression_encodings,
                                send_compression_encodings,
                            )
                            .apply_max_message_size_config(
                                max_decoding_message_size,
                                max_encoding_message_size,
                            );
                        let res = grpc.unary(method, req).await;
                        Ok(res)
                    };
                    Box::pin(fut)
                }
                "/massa.api.v1.MassaService/NewBlocks" => {
                    #[allow(non_camel_case_types)]
                    struct NewBlocksSvc<T: MassaService>(pub Arc<T>);
                    impl<
                        T: MassaService,
                    > tonic::server::StreamingService<super::NewBlocksRequest>
                    for NewBlocksSvc<T> {
                        type Response = super::NewBlocksResponse;
                        type ResponseStream = T::NewBlocksStream;
                        type Future = BoxFuture<
                            tonic::Response<Self::ResponseStream>,
                            tonic::Status,
                        >;
                        fn call(
                            &mut self,
                            request: tonic::Request<
                                tonic::Streaming<super::NewBlocksRequest>,
                            >,
                        ) -> Self::Future {
                            let inner = Arc::clone(&self.0);
                            let fut = async move { (*inner).new_blocks(request).await };
                            Box::pin(fut)
                        }
                    }
                    let accept_compression_encodings = self.accept_compression_encodings;
                    let send_compression_encodings = self.send_compression_encodings;
                    let max_decoding_message_size = self.max_decoding_message_size;
                    let max_encoding_message_size = self.max_encoding_message_size;
                    let inner = self.inner.clone();
                    let fut = async move {
                        let inner = inner.0;
                        let method = NewBlocksSvc(inner);
                        let codec = tonic::codec::ProstCodec::default();
                        let mut grpc = tonic::server::Grpc::new(codec)
                            .apply_compression_config(
                                accept_compression_encodings,
                                send_compression_encodings,
                            )
                            .apply_max_message_size_config(
                                max_decoding_message_size,
                                max_encoding_message_size,
                            );
                        let res = grpc.streaming(method, req).await;
                        Ok(res)
                    };
                    Box::pin(fut)
                }
                "/massa.api.v1.MassaService/NewBlocksHeaders" => {
                    #[allow(non_camel_case_types)]
                    struct NewBlocksHeadersSvc<T: MassaService>(pub Arc<T>);
                    impl<
                        T: MassaService,
                    > tonic::server::StreamingService<super::NewBlocksHeadersRequest>
                    for NewBlocksHeadersSvc<T> {
                        type Response = super::NewBlocksHeadersResponse;
                        type ResponseStream = T::NewBlocksHeadersStream;
                        type Future = BoxFuture<
                            tonic::Response<Self::ResponseStream>,
                            tonic::Status,
                        >;
                        fn call(
                            &mut self,
                            request: tonic::Request<
                                tonic::Streaming<super::NewBlocksHeadersRequest>,
                            >,
                        ) -> Self::Future {
                            let inner = Arc::clone(&self.0);
                            let fut = async move {
                                (*inner).new_blocks_headers(request).await
                            };
                            Box::pin(fut)
                        }
                    }
                    let accept_compression_encodings = self.accept_compression_encodings;
                    let send_compression_encodings = self.send_compression_encodings;
                    let max_decoding_message_size = self.max_decoding_message_size;
                    let max_encoding_message_size = self.max_encoding_message_size;
                    let inner = self.inner.clone();
                    let fut = async move {
                        let inner = inner.0;
                        let method = NewBlocksHeadersSvc(inner);
                        let codec = tonic::codec::ProstCodec::default();
                        let mut grpc = tonic::server::Grpc::new(codec)
                            .apply_compression_config(
                                accept_compression_encodings,
                                send_compression_encodings,
                            )
                            .apply_max_message_size_config(
                                max_decoding_message_size,
                                max_encoding_message_size,
                            );
                        let res = grpc.streaming(method, req).await;
                        Ok(res)
                    };
                    Box::pin(fut)
                }
                "/massa.api.v1.MassaService/NewEndorsements" => {
                    #[allow(non_camel_case_types)]
                    struct NewEndorsementsSvc<T: MassaService>(pub Arc<T>);
                    impl<
                        T: MassaService,
                    > tonic::server::StreamingService<super::NewEndorsementsRequest>
                    for NewEndorsementsSvc<T> {
                        type Response = super::NewEndorsementsResponse;
                        type ResponseStream = T::NewEndorsementsStream;
                        type Future = BoxFuture<
                            tonic::Response<Self::ResponseStream>,
                            tonic::Status,
                        >;
                        fn call(
                            &mut self,
                            request: tonic::Request<
                                tonic::Streaming<super::NewEndorsementsRequest>,
                            >,
                        ) -> Self::Future {
                            let inner = Arc::clone(&self.0);
                            let fut = async move {
                                (*inner).new_endorsements(request).await
                            };
                            Box::pin(fut)
                        }
                    }
                    let accept_compression_encodings = self.accept_compression_encodings;
                    let send_compression_encodings = self.send_compression_encodings;
                    let max_decoding_message_size = self.max_decoding_message_size;
                    let max_encoding_message_size = self.max_encoding_message_size;
                    let inner = self.inner.clone();
                    let fut = async move {
                        let inner = inner.0;
                        let method = NewEndorsementsSvc(inner);
                        let codec = tonic::codec::ProstCodec::default();
                        let mut grpc = tonic::server::Grpc::new(codec)
                            .apply_compression_config(
                                accept_compression_encodings,
                                send_compression_encodings,
                            )
                            .apply_max_message_size_config(
                                max_decoding_message_size,
                                max_encoding_message_size,
                            );
                        let res = grpc.streaming(method, req).await;
                        Ok(res)
                    };
                    Box::pin(fut)
                }
                "/massa.api.v1.MassaService/NewFilledBlocks" => {
                    #[allow(non_camel_case_types)]
                    struct NewFilledBlocksSvc<T: MassaService>(pub Arc<T>);
                    impl<
                        T: MassaService,
                    > tonic::server::StreamingService<super::NewFilledBlocksRequest>
                    for NewFilledBlocksSvc<T> {
                        type Response = super::NewFilledBlocksResponse;
                        type ResponseStream = T::NewFilledBlocksStream;
                        type Future = BoxFuture<
                            tonic::Response<Self::ResponseStream>,
                            tonic::Status,
                        >;
                        fn call(
                            &mut self,
                            request: tonic::Request<
                                tonic::Streaming<super::NewFilledBlocksRequest>,
                            >,
                        ) -> Self::Future {
                            let inner = Arc::clone(&self.0);
                            let fut = async move {
                                (*inner).new_filled_blocks(request).await
                            };
                            Box::pin(fut)
                        }
                    }
                    let accept_compression_encodings = self.accept_compression_encodings;
                    let send_compression_encodings = self.send_compression_encodings;
                    let max_decoding_message_size = self.max_decoding_message_size;
                    let max_encoding_message_size = self.max_encoding_message_size;
                    let inner = self.inner.clone();
                    let fut = async move {
                        let inner = inner.0;
                        let method = NewFilledBlocksSvc(inner);
                        let codec = tonic::codec::ProstCodec::default();
                        let mut grpc = tonic::server::Grpc::new(codec)
                            .apply_compression_config(
                                accept_compression_encodings,
                                send_compression_encodings,
                            )
                            .apply_max_message_size_config(
                                max_decoding_message_size,
                                max_encoding_message_size,
                            );
                        let res = grpc.streaming(method, req).await;
                        Ok(res)
                    };
                    Box::pin(fut)
                }
                "/massa.api.v1.MassaService/NewOperations" => {
                    #[allow(non_camel_case_types)]
                    struct NewOperationsSvc<T: MassaService>(pub Arc<T>);
                    impl<
                        T: MassaService,
                    > tonic::server::StreamingService<super::NewOperationsRequest>
                    for NewOperationsSvc<T> {
                        type Response = super::NewOperationsResponse;
                        type ResponseStream = T::NewOperationsStream;
                        type Future = BoxFuture<
                            tonic::Response<Self::ResponseStream>,
                            tonic::Status,
                        >;
                        fn call(
                            &mut self,
                            request: tonic::Request<
                                tonic::Streaming<super::NewOperationsRequest>,
                            >,
                        ) -> Self::Future {
                            let inner = Arc::clone(&self.0);
                            let fut = async move {
                                (*inner).new_operations(request).await
                            };
                            Box::pin(fut)
                        }
                    }
                    let accept_compression_encodings = self.accept_compression_encodings;
                    let send_compression_encodings = self.send_compression_encodings;
                    let max_decoding_message_size = self.max_decoding_message_size;
                    let max_encoding_message_size = self.max_encoding_message_size;
                    let inner = self.inner.clone();
                    let fut = async move {
                        let inner = inner.0;
                        let method = NewOperationsSvc(inner);
                        let codec = tonic::codec::ProstCodec::default();
                        let mut grpc = tonic::server::Grpc::new(codec)
                            .apply_compression_config(
                                accept_compression_encodings,
                                send_compression_encodings,
                            )
                            .apply_max_message_size_config(
                                max_decoding_message_size,
                                max_encoding_message_size,
                            );
                        let res = grpc.streaming(method, req).await;
                        Ok(res)
                    };
                    Box::pin(fut)
                }
                "/massa.api.v1.MassaService/NewSlotExecutionOutputs" => {
                    #[allow(non_camel_case_types)]
                    struct NewSlotExecutionOutputsSvc<T: MassaService>(pub Arc<T>);
                    impl<
                        T: MassaService,
                    > tonic::server::StreamingService<
                        super::NewSlotExecutionOutputsRequest,
                    > for NewSlotExecutionOutputsSvc<T> {
                        type Response = super::NewSlotExecutionOutputsResponse;
                        type ResponseStream = T::NewSlotExecutionOutputsStream;
                        type Future = BoxFuture<
                            tonic::Response<Self::ResponseStream>,
                            tonic::Status,
                        >;
                        fn call(
                            &mut self,
                            request: tonic::Request<
                                tonic::Streaming<super::NewSlotExecutionOutputsRequest>,
                            >,
                        ) -> Self::Future {
                            let inner = Arc::clone(&self.0);
                            let fut = async move {
                                (*inner).new_slot_execution_outputs(request).await
                            };
                            Box::pin(fut)
                        }
                    }
                    let accept_compression_encodings = self.accept_compression_encodings;
                    let send_compression_encodings = self.send_compression_encodings;
                    let max_decoding_message_size = self.max_decoding_message_size;
                    let max_encoding_message_size = self.max_encoding_message_size;
                    let inner = self.inner.clone();
                    let fut = async move {
                        let inner = inner.0;
                        let method = NewSlotExecutionOutputsSvc(inner);
                        let codec = tonic::codec::ProstCodec::default();
                        let mut grpc = tonic::server::Grpc::new(codec)
                            .apply_compression_config(
                                accept_compression_encodings,
                                send_compression_encodings,
                            )
                            .apply_max_message_size_config(
                                max_decoding_message_size,
                                max_encoding_message_size,
                            );
                        let res = grpc.streaming(method, req).await;
                        Ok(res)
                    };
                    Box::pin(fut)
                }
                "/massa.api.v1.MassaService/SendBlocks" => {
                    #[allow(non_camel_case_types)]
                    struct SendBlocksSvc<T: MassaService>(pub Arc<T>);
                    impl<
                        T: MassaService,
                    > tonic::server::StreamingService<super::SendBlocksRequest>
                    for SendBlocksSvc<T> {
                        type Response = super::SendBlocksResponse;
                        type ResponseStream = T::SendBlocksStream;
                        type Future = BoxFuture<
                            tonic::Response<Self::ResponseStream>,
                            tonic::Status,
                        >;
                        fn call(
                            &mut self,
                            request: tonic::Request<
                                tonic::Streaming<super::SendBlocksRequest>,
                            >,
                        ) -> Self::Future {
                            let inner = Arc::clone(&self.0);
                            let fut = async move { (*inner).send_blocks(request).await };
                            Box::pin(fut)
                        }
                    }
                    let accept_compression_encodings = self.accept_compression_encodings;
                    let send_compression_encodings = self.send_compression_encodings;
                    let max_decoding_message_size = self.max_decoding_message_size;
                    let max_encoding_message_size = self.max_encoding_message_size;
                    let inner = self.inner.clone();
                    let fut = async move {
                        let inner = inner.0;
                        let method = SendBlocksSvc(inner);
                        let codec = tonic::codec::ProstCodec::default();
                        let mut grpc = tonic::server::Grpc::new(codec)
                            .apply_compression_config(
                                accept_compression_encodings,
                                send_compression_encodings,
                            )
                            .apply_max_message_size_config(
                                max_decoding_message_size,
                                max_encoding_message_size,
                            );
                        let res = grpc.streaming(method, req).await;
                        Ok(res)
                    };
                    Box::pin(fut)
                }
                "/massa.api.v1.MassaService/SendEndorsements" => {
                    #[allow(non_camel_case_types)]
                    struct SendEndorsementsSvc<T: MassaService>(pub Arc<T>);
                    impl<
                        T: MassaService,
                    > tonic::server::StreamingService<super::SendEndorsementsRequest>
                    for SendEndorsementsSvc<T> {
                        type Response = super::SendEndorsementsResponse;
                        type ResponseStream = T::SendEndorsementsStream;
                        type Future = BoxFuture<
                            tonic::Response<Self::ResponseStream>,
                            tonic::Status,
                        >;
                        fn call(
                            &mut self,
                            request: tonic::Request<
                                tonic::Streaming<super::SendEndorsementsRequest>,
                            >,
                        ) -> Self::Future {
                            let inner = Arc::clone(&self.0);
                            let fut = async move {
                                (*inner).send_endorsements(request).await
                            };
                            Box::pin(fut)
                        }
                    }
                    let accept_compression_encodings = self.accept_compression_encodings;
                    let send_compression_encodings = self.send_compression_encodings;
                    let max_decoding_message_size = self.max_decoding_message_size;
                    let max_encoding_message_size = self.max_encoding_message_size;
                    let inner = self.inner.clone();
                    let fut = async move {
                        let inner = inner.0;
                        let method = SendEndorsementsSvc(inner);
                        let codec = tonic::codec::ProstCodec::default();
                        let mut grpc = tonic::server::Grpc::new(codec)
                            .apply_compression_config(
                                accept_compression_encodings,
                                send_compression_encodings,
                            )
                            .apply_max_message_size_config(
                                max_decoding_message_size,
                                max_encoding_message_size,
                            );
                        let res = grpc.streaming(method, req).await;
                        Ok(res)
                    };
                    Box::pin(fut)
                }
                "/massa.api.v1.MassaService/SendOperations" => {
                    #[allow(non_camel_case_types)]
                    struct SendOperationsSvc<T: MassaService>(pub Arc<T>);
                    impl<
                        T: MassaService,
                    > tonic::server::StreamingService<super::SendOperationsRequest>
                    for SendOperationsSvc<T> {
                        type Response = super::SendOperationsResponse;
                        type ResponseStream = T::SendOperationsStream;
                        type Future = BoxFuture<
                            tonic::Response<Self::ResponseStream>,
                            tonic::Status,
                        >;
                        fn call(
                            &mut self,
                            request: tonic::Request<
                                tonic::Streaming<super::SendOperationsRequest>,
                            >,
                        ) -> Self::Future {
                            let inner = Arc::clone(&self.0);
                            let fut = async move {
                                (*inner).send_operations(request).await
                            };
                            Box::pin(fut)
                        }
                    }
                    let accept_compression_encodings = self.accept_compression_encodings;
                    let send_compression_encodings = self.send_compression_encodings;
                    let max_decoding_message_size = self.max_decoding_message_size;
                    let max_encoding_message_size = self.max_encoding_message_size;
                    let inner = self.inner.clone();
                    let fut = async move {
                        let inner = inner.0;
                        let method = SendOperationsSvc(inner);
                        let codec = tonic::codec::ProstCodec::default();
                        let mut grpc = tonic::server::Grpc::new(codec)
                            .apply_compression_config(
                                accept_compression_encodings,
                                send_compression_encodings,
                            )
                            .apply_max_message_size_config(
                                max_decoding_message_size,
                                max_encoding_message_size,
                            );
                        let res = grpc.streaming(method, req).await;
                        Ok(res)
                    };
                    Box::pin(fut)
                }
                "/massa.api.v1.MassaService/TransactionsThroughput" => {
                    #[allow(non_camel_case_types)]
                    struct TransactionsThroughputSvc<T: MassaService>(pub Arc<T>);
                    impl<
                        T: MassaService,
                    > tonic::server::StreamingService<
                        super::TransactionsThroughputRequest,
                    > for TransactionsThroughputSvc<T> {
                        type Response = super::TransactionsThroughputResponse;
                        type ResponseStream = T::TransactionsThroughputStream;
                        type Future = BoxFuture<
                            tonic::Response<Self::ResponseStream>,
                            tonic::Status,
                        >;
                        fn call(
                            &mut self,
                            request: tonic::Request<
                                tonic::Streaming<super::TransactionsThroughputRequest>,
                            >,
                        ) -> Self::Future {
                            let inner = Arc::clone(&self.0);
                            let fut = async move {
                                (*inner).transactions_throughput(request).await
                            };
                            Box::pin(fut)
                        }
                    }
                    let accept_compression_encodings = self.accept_compression_encodings;
                    let send_compression_encodings = self.send_compression_encodings;
                    let max_decoding_message_size = self.max_decoding_message_size;
                    let max_encoding_message_size = self.max_encoding_message_size;
                    let inner = self.inner.clone();
                    let fut = async move {
                        let inner = inner.0;
                        let method = TransactionsThroughputSvc(inner);
                        let codec = tonic::codec::ProstCodec::default();
                        let mut grpc = tonic::server::Grpc::new(codec)
                            .apply_compression_config(
                                accept_compression_encodings,
                                send_compression_encodings,
                            )
                            .apply_max_message_size_config(
                                max_decoding_message_size,
                                max_encoding_message_size,
                            );
                        let res = grpc.streaming(method, req).await;
                        Ok(res)
                    };
                    Box::pin(fut)
                }
                _ => {
                    Box::pin(async move {
                        Ok(
                            http::Response::builder()
                                .status(200)
                                .header("grpc-status", "12")
                                .header("content-type", "application/grpc")
                                .body(empty_body())
                                .unwrap(),
                        )
                    })
                }
            }
        }
    }
    impl<T: MassaService> Clone for MassaServiceServer<T> {
        fn clone(&self) -> Self {
            let inner = self.inner.clone();
            Self {
                inner,
                accept_compression_encodings: self.accept_compression_encodings,
                send_compression_encodings: self.send_compression_encodings,
                max_decoding_message_size: self.max_decoding_message_size,
                max_encoding_message_size: self.max_encoding_message_size,
            }
        }
    }
    impl<T: MassaService> Clone for _Inner<T> {
        fn clone(&self) -> Self {
            Self(Arc::clone(&self.0))
        }
    }
    impl<T: std::fmt::Debug> std::fmt::Debug for _Inner<T> {
        fn fmt(&self, f: &mut std::fmt::Formatter<'_>) -> std::fmt::Result {
            write!(f, "{:?}", self.0)
        }
    }
    impl<T: MassaService> tonic::server::NamedService for MassaServiceServer<T> {
        const NAME: &'static str = "massa.api.v1.MassaService";
    }
}<|MERGE_RESOLUTION|>--- conflicted
+++ resolved
@@ -545,10 +545,6 @@
     #[prost(enumeration = "AsyncPoolChangeType", tag = "1")]
     pub r#type: i32,
     /// AsyncPool message
-<<<<<<< HEAD
-    #[prost(message, optional, tag = "2")]
-    pub async_message: ::core::option::Option<AsyncMessage>,
-=======
     #[prost(oneof = "async_pool_change_value::Message", tags = "2, 3")]
     pub message: ::core::option::Option<async_pool_change_value::Message>,
 }
@@ -565,7 +561,6 @@
         #[prost(message, tag = "3")]
         UpdatedMessage(super::AsyncMessageUpdate),
     }
->>>>>>> 12a2a187
 }
 /// Asynchronous smart contract message
 #[allow(clippy::derive_partial_eq_without_eq)]
@@ -619,8 +614,6 @@
     #[prost(string, tag = "14")]
     pub hash: ::prost::alloc::string::String,
 }
-<<<<<<< HEAD
-=======
 /// Asynchronous smart contract message
 #[allow(clippy::derive_partial_eq_without_eq)]
 #[derive(Clone, PartialEq, ::prost::Message)]
@@ -739,7 +732,6 @@
     #[prost(message, optional, tag = "2")]
     pub value: ::core::option::Option<AsyncMessageTrigger>,
 }
->>>>>>> 12a2a187
 /// Structure defining a trigger for an asynchronous message
 #[allow(clippy::derive_partial_eq_without_eq)]
 #[derive(Clone, PartialEq, ::prost::Message)]
@@ -1003,15 +995,9 @@
     /// Default enum value
     Unspecified = 0,
     /// Add type
-<<<<<<< HEAD
-    Add = 1,
-    /// Activate only type
-    Activate = 2,
-=======
     Set = 1,
     /// Activate only type
     Update = 2,
->>>>>>> 12a2a187
     /// Delete only type
     Delete = 3,
 }
@@ -1023,13 +1009,8 @@
     pub fn as_str_name(&self) -> &'static str {
         match self {
             AsyncPoolChangeType::Unspecified => "ASYNC_POOL_CHANGE_TYPE_UNSPECIFIED",
-<<<<<<< HEAD
-            AsyncPoolChangeType::Add => "ASYNC_POOL_CHANGE_TYPE_ADD",
-            AsyncPoolChangeType::Activate => "ASYNC_POOL_CHANGE_TYPE_ACTIVATE",
-=======
             AsyncPoolChangeType::Set => "ASYNC_POOL_CHANGE_TYPE_SET",
             AsyncPoolChangeType::Update => "ASYNC_POOL_CHANGE_TYPE_UPDATE",
->>>>>>> 12a2a187
             AsyncPoolChangeType::Delete => "ASYNC_POOL_CHANGE_TYPE_DELETE",
         }
     }
@@ -1037,13 +1018,8 @@
     pub fn from_str_name(value: &str) -> ::core::option::Option<Self> {
         match value {
             "ASYNC_POOL_CHANGE_TYPE_UNSPECIFIED" => Some(Self::Unspecified),
-<<<<<<< HEAD
-            "ASYNC_POOL_CHANGE_TYPE_ADD" => Some(Self::Add),
-            "ASYNC_POOL_CHANGE_TYPE_ACTIVATE" => Some(Self::Activate),
-=======
             "ASYNC_POOL_CHANGE_TYPE_SET" => Some(Self::Set),
             "ASYNC_POOL_CHANGE_TYPE_UPDATE" => Some(Self::Update),
->>>>>>> 12a2a187
             "ASYNC_POOL_CHANGE_TYPE_DELETE" => Some(Self::Delete),
             _ => None,
         }
