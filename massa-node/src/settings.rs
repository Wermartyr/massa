// Copyright (c) 2022 MASSA LABS <info@massa.net>

//! Build here the default node settings from the configuration file toml
use std::{collections::HashMap, path::PathBuf};

use massa_bootstrap::IpType;
use massa_models::{config::build_massa_settings, node::NodeId};
use massa_protocol_exports::PeerCategoryInfo;
use massa_time::MassaTime;
use serde::Deserialize;
use std::net::{IpAddr, SocketAddr};

lazy_static::lazy_static! {
    pub(crate)  static ref SETTINGS: Settings = build_massa_settings("massa-node", "MASSA_NODE");
}

#[derive(Debug, Deserialize, Clone)]
pub(crate) struct LoggingSettings {
    pub(crate) level: usize,
}

#[derive(Clone, Debug, Deserialize)]
pub(crate) struct ExecutionSettings {
    pub(crate) max_final_events: usize,
    pub(crate) readonly_queue_length: usize,
    pub(crate) cursor_delay: MassaTime,
    pub(crate) stats_time_window_duration: MassaTime,
    pub(crate) max_read_only_gas: u64,
    pub(crate) abi_gas_costs_file: PathBuf,
    pub(crate) wasm_gas_costs_file: PathBuf,
    pub(crate) initial_vesting_path: PathBuf,
    pub(crate) hd_cache_path: PathBuf,
    pub(crate) lru_cache_size: u32,
    pub(crate) hd_cache_size: usize,
    pub(crate) snip_amount: usize,
    /// slot execution outputs channel capacity
    pub(crate) broadcast_slot_execution_output_channel_capacity: usize,
}

#[derive(Clone, Debug, Deserialize)]
pub(crate) struct SelectionSettings {
    pub(crate) initial_rolls_path: PathBuf,
}

#[derive(Clone, Debug, Deserialize)]
pub(crate) struct LedgerSettings {
    pub(crate) initial_ledger_path: PathBuf,
    pub(crate) disk_ledger_path: PathBuf,
    pub(crate) final_history_length: usize,
}

/// Bootstrap configuration.
#[derive(Debug, Deserialize, Clone)]
pub(crate) struct BootstrapSettings {
    pub(crate) bootstrap_list: Vec<(SocketAddr, NodeId)>,
    pub(crate) bootstrap_protocol: IpType,
    pub(crate) bootstrap_whitelist_path: PathBuf,
    pub(crate) bootstrap_blacklist_path: PathBuf,
    pub(crate) bind: Option<SocketAddr>,
    pub(crate) connect_timeout: MassaTime,
    pub(crate) read_timeout: MassaTime,
    pub(crate) write_timeout: MassaTime,
    pub(crate) read_error_timeout: MassaTime,
    pub(crate) write_error_timeout: MassaTime,
    pub(crate) retry_delay: MassaTime,
    pub(crate) max_ping: MassaTime,
    pub(crate) max_clock_delta: MassaTime,
    pub(crate) cache_duration: MassaTime,
    pub(crate) max_simultaneous_bootstraps: u32,
    pub(crate) per_ip_min_interval: MassaTime,
    pub(crate) ip_list_max_size: usize,
    pub(crate) max_bytes_read_write: f64,
    /// Allocated time with which to manage the bootstrap process
    pub(crate) bootstrap_timeout: MassaTime,
}

/// Factory settings
#[derive(Debug, Deserialize, Clone)]
pub(crate) struct FactorySettings {
    /// Initial delay
    pub(crate) initial_delay: MassaTime,
    /// Staking wallet file
    pub(crate) staking_wallet_path: PathBuf,
}

/// Pool configuration, read from a file configuration
#[derive(Debug, Deserialize, Clone)]
pub(crate) struct PoolSettings {
    pub(crate) max_pool_size_per_thread: usize,
    pub(crate) max_operation_future_validity_start_periods: u64,
    pub(crate) max_endorsement_count: u64,
    pub(crate) max_item_return_count: usize,
    /// endorsements channel capacity
    pub(crate) broadcast_endorsements_channel_capacity: usize,
    /// operations channel capacity
    pub(crate) broadcast_operations_channel_capacity: usize,
}

/// API and server configuration, read from a file configuration.
#[derive(Debug, Deserialize, Clone)]
pub(crate) struct APISettings {
    pub(crate) draw_lookahead_period_count: u64,
    pub(crate) bind_private: SocketAddr,
    pub(crate) bind_public: SocketAddr,
    pub(crate) bind_api: SocketAddr,
    pub(crate) max_arguments: u64,
    pub(crate) openrpc_spec_path: PathBuf,
    pub(crate) max_request_body_size: u32,
    pub(crate) max_response_body_size: u32,
    pub(crate) max_connections: u32,
    pub(crate) max_subscriptions_per_connection: u32,
    pub(crate) max_log_length: u32,
    pub(crate) allow_hosts: Vec<String>,
    pub(crate) batch_requests_supported: bool,
    pub(crate) ping_interval: MassaTime,
    pub(crate) enable_http: bool,
    pub(crate) enable_ws: bool,
    // whether to broadcast for blocks, endorsement and operations
    pub(crate) enable_broadcast: bool,
}

#[derive(Debug, Deserialize, Clone)]
pub(crate) struct Settings {
    pub(crate) logging: LoggingSettings,
    pub(crate) protocol: ProtocolSettings,
    pub(crate) consensus: ConsensusSettings,
    pub(crate) api: APISettings,
    pub(crate) network: NetworkSettings,
    pub(crate) bootstrap: BootstrapSettings,
    pub(crate) pool: PoolSettings,
    pub(crate) execution: ExecutionSettings,
    pub(crate) ledger: LedgerSettings,
    pub(crate) selector: SelectionSettings,
    pub(crate) factory: FactorySettings,
    pub(crate) grpc: GrpcSettings,
}

/// Consensus configuration
/// Assumes `thread_count >= 1, t0_millis >= 1, t0_millis % thread_count == 0`
#[derive(Debug, Deserialize, Clone)]
pub(crate) struct ConsensusSettings {
    /// Maximum number of blocks allowed in discarded blocks.
    pub(crate) max_discarded_blocks: usize,
    /// If a block is `future_block_processing_max_periods` periods in the future, it is just discarded.
    pub(crate) future_block_processing_max_periods: u64,
    /// Maximum number of blocks allowed in `FutureIncomingBlocks`.
    pub(crate) max_future_processing_blocks: usize,
    /// Maximum number of blocks allowed in `DependencyWaitingBlocks`.
    pub(crate) max_dependency_blocks: usize,
    /// stats time span
    pub(crate) stats_timespan: MassaTime,
    /// max event send wait
    pub(crate) max_send_wait: MassaTime,
    /// force keep at least this number of final periods in RAM for each thread
    pub(crate) force_keep_final_periods: u64,
    /// old blocks are pruned every `block_db_prune_interval`
    pub(crate) block_db_prune_interval: MassaTime,
    /// max number of items returned while querying
    pub(crate) max_item_return_count: usize,
    /// blocks headers channel capacity
    pub(crate) broadcast_blocks_headers_channel_capacity: usize,
    /// blocks channel capacity
    pub(crate) broadcast_blocks_channel_capacity: usize,
    /// filled blocks channel capacity
    pub(crate) broadcast_filled_blocks_channel_capacity: usize,
}

// TODO: Remove one date. Kept for retro compatibility.
#[derive(Debug, Deserialize, Clone)]
pub struct NetworkSettings {
    /// Ip seen by others. If none the bind ip is used
    pub routable_ip: Option<IpAddr>,
}

/// Protocol Configuration, read from toml user configuration file
#[derive(Debug, Deserialize, Clone)]
pub(crate) struct ProtocolSettings {
    /// after `ask_block_timeout` milliseconds we try to ask a block to another node
    pub(crate) ask_block_timeout: MassaTime,
    /// max known blocks of current nodes we keep in memory (by node)
    pub(crate) max_known_blocks_size: usize,
    /// max known blocks of foreign nodes we keep in memory (by node)
    pub(crate) max_node_known_blocks_size: usize,
    /// max wanted blocks per node kept in memory
    pub(crate) max_node_wanted_blocks_size: usize,
    /// max known operations current node kept in memory
    pub(crate) max_known_ops_size: usize,
    /// max known operations of foreign nodes we keep in memory (by node)
    pub(crate) max_node_known_ops_size: usize,
    /// max known endorsements by our node that we kept in memory
    pub(crate) max_known_endorsements_size: usize,
    /// max known endorsements of foreign nodes we keep in memory (by node)
    pub(crate) max_node_known_endorsements_size: usize,
    /// we ask for the same block `max_simultaneous_ask_blocks_per_node` times at the same time
    pub(crate) max_simultaneous_ask_blocks_per_node: usize,
    /// Max wait time for sending a Network or Node event.
    pub(crate) max_send_wait: MassaTime,
    /// Maximum number of batches in the memory buffer.
    /// Dismiss the new batches if overflow
    pub(crate) operation_batch_buffer_capacity: usize,
    /// Maximum number of operations in the announcement buffer.
    /// Immediately announce if overflow.
    pub(crate) operation_announcement_buffer_capacity: usize,
    /// Start processing batches in the buffer each `operation_batch_proc_period` in millisecond
    pub(crate) operation_batch_proc_period: MassaTime,
    /// All operations asked are prune each `operation_asked_pruning_period` millisecond
    pub(crate) asked_operations_pruning_period: MassaTime,
    /// Interval at which operations are announced in batches.
    pub(crate) operation_announcement_interval: MassaTime,
    /// Maximum of operations sent in one message.
    pub(crate) max_operations_per_message: u64,
    /// Time threshold after which operation are not propagated
    pub(crate) max_operations_propagation_time: MassaTime,
    /// Time threshold after which operation are not propagated
    pub(crate) max_endorsements_propagation_time: MassaTime,
    /// Path for initial peers
    pub(crate) initial_peers_file: PathBuf,
    /// Keypair
    pub(crate) keypair_file: PathBuf,
    /// Ip we are bind to listen to
    pub(crate) bind: SocketAddr,
    /// Ip seen by others. If none the bind ip is used
    pub(crate) routable_ip: Option<IpAddr>,
    /// Time threshold to have a connection to a node
    pub(crate) connect_timeout: MassaTime,
    /// Number of tester threads
    pub(crate) thread_tester_count: u8,
    /// Number of bytes we can read/write by seconds in a connection (must be a 10 multiple)
    pub(crate) read_write_limit_bytes_per_second: u64,
    /// try connection timer
    pub(crate) try_connection_timer: MassaTime,
    /// Timeout connection
<<<<<<< HEAD
    pub(crate) timeout_connection: MassaTime,
=======
    pub timeout_connection: MassaTime,
    /// Nb in connections
    pub max_in_connections: usize,
>>>>>>> 2be7e967
    /// Peers limits per category
    pub(crate) peers_categories: HashMap<String, PeerCategoryInfo>,
    /// Limits for default category
    pub(crate) default_category_info: PeerCategoryInfo,
}

/// gRPC settings
/// the gRPC settings
#[derive(Debug, Deserialize, Clone)]
pub(crate) struct GrpcSettings {
    /// whether to enable gRPC
    pub(crate) enabled: bool,
    /// whether to accept HTTP/1.1 requests
    pub(crate) accept_http1: bool,
    /// whether to enable CORS. Works only if `accept_http1` is true
    pub(crate) enable_cors: bool,
    /// whether to enable gRPC health service
    pub(crate) enable_health: bool,
    /// whether to enable gRPC reflection
<<<<<<< HEAD
    pub(crate) enable_reflection: bool,
=======
    pub enable_reflection: bool,
    /// whether to enable mTLS
    pub enable_mtls: bool,
>>>>>>> 2be7e967
    /// bind for the Massa gRPC API
    pub(crate) bind: SocketAddr,
    /// which compression encodings does the server accept for requests
    pub(crate) accept_compressed: Option<String>,
    /// which compression encodings might the server use for responses
    pub(crate) send_compressed: Option<String>,
    /// limits the maximum size of a decoded message. Defaults to 4MB
    pub(crate) max_decoding_message_size: usize,
    /// limits the maximum size of an encoded message. Defaults to 4MB
    pub(crate) max_encoding_message_size: usize,
    /// limits the maximum size of streaming channel
    pub(crate) max_channel_size: usize,
    /// set the concurrency limit applied to on requests inbound per connection. Defaults to 32
    pub(crate) concurrency_limit_per_connection: usize,
    /// set a timeout on for all request handlers
    pub(crate) timeout: MassaTime,
    /// sets the SETTINGS_INITIAL_WINDOW_SIZE spec option for HTTP2 stream-level flow control. Default is 65,535
    pub(crate) initial_stream_window_size: Option<u32>,
    /// sets the max connection-level flow control for HTTP2. Default is 65,535
    pub(crate) initial_connection_window_size: Option<u32>,
    /// sets the SETTINGS_MAX_CONCURRENT_STREAMS spec option for HTTP2 connections. Default is no limit (`None`)
    pub(crate) max_concurrent_streams: Option<u32>,
    /// set whether TCP keepalive messages are enabled on accepted connections
    pub(crate) tcp_keepalive: Option<MassaTime>,
    /// set the value of `TCP_NODELAY` option for accepted connections. Enabled by default
    pub(crate) tcp_nodelay: bool,
    /// set whether HTTP2 Ping frames are enabled on accepted connections. Default is no HTTP2 keepalive (`None`)
    pub(crate) http2_keepalive_interval: Option<MassaTime>,
    /// sets a timeout for receiving an acknowledgement of the keepalive ping. Default is 20 seconds
    pub(crate) http2_keepalive_timeout: Option<MassaTime>,
    /// sets whether to use an adaptive flow control. Defaults to false
    pub(crate) http2_adaptive_window: Option<bool>,
    /// sets the maximum frame size to use for HTTP2(must be within 16,384 and 16,777,215). If not set, will default from underlying transport
    pub(crate) max_frame_size: Option<u32>,
    /// when looking for next draw we want to look at max `draw_lookahead_period_count`
    pub(crate) draw_lookahead_period_count: u64,
    /// max number of block ids that can be included in a single request
    pub(crate) max_block_ids_per_request: u32,
    /// max number of operation ids that can be included in a single request
<<<<<<< HEAD
    pub(crate) max_operation_ids_per_request: u32,
=======
    pub max_operation_ids_per_request: u32,
    /// server certificate path
    pub server_certificate_path: PathBuf,
    /// server private key path
    pub server_private_key_path: PathBuf,
    /// client certificate authority root path
    pub client_certificate_authority_root_path: PathBuf,
>>>>>>> 2be7e967
}

#[cfg(test)]
#[test]
fn test_load_node_config() {
    let _ = *SETTINGS;
}<|MERGE_RESOLUTION|>--- conflicted
+++ resolved
@@ -230,13 +230,9 @@
     /// try connection timer
     pub(crate) try_connection_timer: MassaTime,
     /// Timeout connection
-<<<<<<< HEAD
     pub(crate) timeout_connection: MassaTime,
-=======
-    pub timeout_connection: MassaTime,
     /// Nb in connections
-    pub max_in_connections: usize,
->>>>>>> 2be7e967
+    pub(crate) max_in_connections: usize,
     /// Peers limits per category
     pub(crate) peers_categories: HashMap<String, PeerCategoryInfo>,
     /// Limits for default category
@@ -256,13 +252,9 @@
     /// whether to enable gRPC health service
     pub(crate) enable_health: bool,
     /// whether to enable gRPC reflection
-<<<<<<< HEAD
     pub(crate) enable_reflection: bool,
-=======
-    pub enable_reflection: bool,
     /// whether to enable mTLS
-    pub enable_mtls: bool,
->>>>>>> 2be7e967
+    pub(crate) enable_mtls: bool,
     /// bind for the Massa gRPC API
     pub(crate) bind: SocketAddr,
     /// which compression encodings does the server accept for requests
@@ -302,17 +294,13 @@
     /// max number of block ids that can be included in a single request
     pub(crate) max_block_ids_per_request: u32,
     /// max number of operation ids that can be included in a single request
-<<<<<<< HEAD
     pub(crate) max_operation_ids_per_request: u32,
-=======
-    pub max_operation_ids_per_request: u32,
     /// server certificate path
-    pub server_certificate_path: PathBuf,
+    pub(crate) server_certificate_path: PathBuf,
     /// server private key path
-    pub server_private_key_path: PathBuf,
+    pub(crate) server_private_key_path: PathBuf,
     /// client certificate authority root path
-    pub client_certificate_authority_root_path: PathBuf,
->>>>>>> 2be7e967
+    pub(crate) client_certificate_authority_root_path: PathBuf,
 }
 
 #[cfg(test)]
