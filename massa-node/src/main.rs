--- conflicted
+++ resolved
@@ -999,12 +999,8 @@
             api_private_handle,
             api_public_handle,
             api_handle,
-<<<<<<< HEAD
+            grpc_handle,
         ) = launch(&cur_args, node_wallet.clone()).await;
-=======
-            grpc_handle,
-        ) = launch(&args, node_wallet.clone()).await;
->>>>>>> 7138cbd5
 
         // interrupt signal listener
         let (tx, rx) = crossbeam_channel::bounded(1);
