// Copyright (c) 2022 MASSA LABS <info@massa.net>

#![feature(ip)]
#![doc = include_str!("../../README.md")]
#![warn(missing_docs)]
#![warn(unused_crate_dependencies)]
extern crate massa_logging;
use crate::settings::{POOL_CONFIG, SETTINGS};

use dialoguer::Password;
use massa_api::{Private, Public, RpcServer, StopHandle, API};
use massa_async_pool::AsyncPoolConfig;
use massa_bootstrap::{get_state, start_bootstrap_server, BootstrapManager};
use massa_cipher::{decrypt, encrypt};
use massa_consensus_exports::{
    events::ConsensusEvent, settings::ConsensusChannels, ConsensusConfig, ConsensusEventReceiver,
    ConsensusManager,
};
use massa_consensus_worker::start_consensus_controller;
use massa_execution_exports::{ExecutionConfig, ExecutionManager};
use massa_execution_worker::start_execution_worker;
use massa_final_state::{FinalState, FinalStateConfig};
use massa_ledger_exports::LedgerConfig;
use massa_ledger_worker::FinalLedger;
use massa_logging::massa_trace;
use massa_models::{
    constants::{
        END_TIMESTAMP, GENESIS_TIMESTAMP, MAX_ASYNC_GAS, MAX_ASYNC_POOL_LENGTH, MAX_GAS_PER_BLOCK,
        OPERATION_VALIDITY_PERIODS, T0, THREAD_COUNT, VERSION,
    },
    init_serialization_context,
    prehash::Map,
    Address, SerializationContext,
};
use massa_network_exports::{Establisher, NetworkManager};
use massa_network_worker::start_network_controller;
use massa_pool::{start_pool_controller, PoolManager};
use massa_pos_exports::SelectorManager;
use massa_pos_worker::start_selector_worker;
use massa_protocol_exports::ProtocolManager;
use massa_protocol_worker::start_protocol_controller;
use massa_signature::{derive_public_key, PrivateKey, PublicKey};
use massa_storage::Storage;
use massa_time::MassaTime;
use parking_lot::RwLock;
use std::{path::Path, process, sync::Arc};
use structopt::StructOpt;
use tokio::signal;
use tokio::sync::mpsc;
use tracing::{error, info, warn};
#[cfg(not(feature = "instrument"))]
use tracing_subscriber::filter::{filter_fn, LevelFilter};

mod settings;

<<<<<<< HEAD
async fn launch() -> (
=======
async fn launch(
    password: &str,
    staking_keys: &Map<Address, (PublicKey, PrivateKey)>,
) -> (
    PoolCommandSender,
>>>>>>> abe164ed
    ConsensusEventReceiver,
    Option<BootstrapManager>,
    ConsensusManager,
    Box<dyn ExecutionManager>,
    Box<dyn SelectorManager>,
    PoolManager,
    ProtocolManager,
    NetworkManager,
    mpsc::Receiver<()>,
    StopHandle,
    StopHandle,
) {
    info!("Node version : {}", *VERSION);
    if let Some(end) = *END_TIMESTAMP {
        if MassaTime::now().expect("could not get now time") > end {
            panic!("This episode has come to an end, please get the latest testnet node version to continue");
        }
    }

    // Storage shared by multiple components.
    let shared_storage: Storage = Default::default();

    #[cfg(not(feature = "sandbox"))]
    let thread_count = THREAD_COUNT;
    #[cfg(not(feature = "sandbox"))]
    let t0 = T0;
    #[cfg(feature = "sandbox")]
    let thread_count = *THREAD_COUNT;
    #[cfg(feature = "sandbox")]
    let t0 = *T0;

    // init final state
    let ledger_config = LedgerConfig {
        initial_sce_ledger_path: SETTINGS.ledger.initial_sce_ledger_path.clone(),
        disk_ledger_path: SETTINGS.ledger.disk_ledger_path.clone(),
    };
    let async_pool_config = AsyncPoolConfig {
        max_length: MAX_ASYNC_POOL_LENGTH,
    };
    let final_state_config = FinalStateConfig {
        final_history_length: SETTINGS.ledger.final_history_length,
        thread_count,
        ledger_config: ledger_config.clone(),
        async_pool_config,
    };

    // Init the global serialization context
    init_serialization_context(SerializationContext::default());

    // Remove current disk ledger if there is one
    // NOTE: this is temporary, since we cannot currently handle bootstrap from remaining ledger
    if SETTINGS.ledger.disk_ledger_path.exists() {
        std::fs::remove_dir_all(SETTINGS.ledger.disk_ledger_path.clone())
            .expect("disk ledger delete failed");
    }

    // Create final ledger
    let ledger = FinalLedger::new(ledger_config.clone()).expect("could not init final ledger");

    // Create final state
    let final_state = Arc::new(RwLock::new(
        FinalState::new(final_state_config, Box::new(ledger)).expect("could not init final state"),
    ));

    // interrupt signal listener
    let stop_signal = signal::ctrl_c();
    tokio::pin!(stop_signal);

    // bootstrap
    let bootstrap_state = tokio::select! {
        _ = &mut stop_signal => {
            info!("interrupt signal received in bootstrap loop");
            process::exit(0);
        },
        res = get_state(
            &SETTINGS.bootstrap,
            final_state.clone(),
            massa_bootstrap::types::Establisher::new(),
            *VERSION,
            *GENESIS_TIMESTAMP,
            *END_TIMESTAMP,
        ) => match res {
            Ok(vals) => vals,
            Err(err) => panic!("critical error detected in the bootstrap process: {}", err)
        }
    };

    // launch network controller
    let (network_command_sender, network_event_receiver, network_manager, private_key, node_id) =
        start_network_controller(
            SETTINGS.network.clone(), // TODO: get rid of this clone() ... see #1277
            Establisher::new(),
            bootstrap_state.compensation_millis,
            bootstrap_state.peers,
            shared_storage.clone(),
            *VERSION,
        )
        .await
        .expect("could not start network controller");

    // launch protocol controller
    let (
        protocol_command_sender,
        protocol_event_receiver,
        protocol_pool_event_receiver,
        protocol_manager,
    ) = start_protocol_controller(
        &SETTINGS.protocol,
        OPERATION_VALIDITY_PERIODS,
        MAX_GAS_PER_BLOCK,
        network_command_sender.clone(),
        network_event_receiver,
    )
    .await
    .expect("could not start protocol controller");

    // launch pool controller
    let (pool_command_sender, pool_manager) = start_pool_controller(
        &POOL_CONFIG,
        protocol_command_sender.clone(),
        protocol_pool_event_receiver,
        shared_storage.clone(),
    )
    .await
    .expect("could not start pool controller");

    // launch selector worker
    let (selector_manager, selector_controller) = start_selector_worker(4096);

    // launch execution module
    let execution_config = ExecutionConfig {
        max_final_events: SETTINGS.execution.max_final_events,
        readonly_queue_length: SETTINGS.execution.readonly_queue_length,
        cursor_delay: SETTINGS.execution.cursor_delay,
        clock_compensation: bootstrap_state.compensation_millis,
        max_async_gas: MAX_ASYNC_GAS,
        thread_count,
        t0,
        genesis_timestamp: *GENESIS_TIMESTAMP,
    };
    let (execution_manager, execution_controller) = start_execution_worker(
        execution_config,
        final_state.clone(),
        shared_storage.clone(),
        selector_controller,
    );

    // init consensus configuration
    let consensus_config = ConsensusConfig::from(&SETTINGS.consensus);
    // launch consensus controller
    let (consensus_command_sender, consensus_event_receiver, consensus_manager) =
        start_consensus_controller(
            consensus_config.clone(),
            ConsensusChannels {
                execution_controller: execution_controller.clone(),
                protocol_command_sender: protocol_command_sender.clone(),
                protocol_event_receiver,
                pool_command_sender: pool_command_sender.clone(),
            },
            bootstrap_state.pos,
            bootstrap_state.graph,
            shared_storage.clone(),
            bootstrap_state.compensation_millis,
            password.to_string(),
            staking_keys.to_owned(),
        )
        .await
        .expect("could not start consensus controller");

    // launch bootstrap server
    let bootstrap_manager = start_bootstrap_server(
        consensus_command_sender.clone(),
        network_command_sender.clone(),
        final_state.clone(),
        &SETTINGS.bootstrap,
        massa_bootstrap::Establisher::new(),
        private_key,
        bootstrap_state.compensation_millis,
        *VERSION,
    )
    .await
    .unwrap();

    // spawn private API
    let (api_private, api_private_stop_rx) = API::<Private>::new(
        consensus_command_sender.clone(),
        network_command_sender.clone(),
        execution_controller.clone(),
        &SETTINGS.api,
        consensus_config.clone(),
    );
    let api_private_handle = api_private.serve(&SETTINGS.api.bind_private);

    // spawn public API
    let api_public = API::<Public>::new(
        consensus_command_sender.clone(),
        execution_controller.clone(),
        &SETTINGS.api,
        consensus_config,
        pool_command_sender.clone(),
        &SETTINGS.network,
        *VERSION,
        network_command_sender.clone(),
        bootstrap_state.compensation_millis,
        node_id,
    );
    let api_public_handle = api_public.serve(&SETTINGS.api.bind_public);

    (
        consensus_event_receiver,
        bootstrap_manager,
        consensus_manager,
        execution_manager,
        selector_manager,
        pool_manager,
        protocol_manager,
        network_manager,
        api_private_stop_rx,
        api_private_handle,
        api_public_handle,
    )
}

struct Managers {
    bootstrap_manager: Option<BootstrapManager>,
    consensus_manager: ConsensusManager,
    execution_manager: Box<dyn ExecutionManager>,
    selector_manager: Box<dyn SelectorManager>,
    pool_manager: PoolManager,
    protocol_manager: ProtocolManager,
    network_manager: NetworkManager,
}

async fn stop(
    consensus_event_receiver: ConsensusEventReceiver,
    Managers {
        bootstrap_manager,
        consensus_manager,
        mut execution_manager,
        mut selector_manager,
        pool_manager,
        protocol_manager,
        network_manager,
    }: Managers,
    api_private_handle: StopHandle,
    api_public_handle: StopHandle,
) {
    // stop bootstrap
    if let Some(bootstrap_manager) = bootstrap_manager {
        bootstrap_manager
            .stop()
            .await
            .expect("bootstrap server shutdown failed")
    }

    // stop public API
    api_public_handle.stop();

    // stop private API
    api_private_handle.stop();

    // stop consensus controller
    let protocol_event_receiver = consensus_manager
        .stop(consensus_event_receiver)
        .await
        .expect("consensus shutdown failed");

    // stop execution controller
    execution_manager.stop();

    // stop selector controller
    selector_manager.stop();

    // stop pool controller
    let protocol_pool_event_receiver = pool_manager.stop().await.expect("pool shutdown failed");

    // stop protocol controller
    let network_event_receiver = protocol_manager
        .stop(protocol_event_receiver, protocol_pool_event_receiver)
        .await
        .expect("protocol shutdown failed");

    // stop network controller
    network_manager
        .stop(network_event_receiver)
        .await
        .expect("network shutdown failed");

    // note that FinalLedger gets destroyed as soon as its Arc count goes to zero
}

#[derive(StructOpt)]
struct Args {
    /// Wallet password
    #[structopt(short = "p", long = "pwd")]
    password: Option<String>,
}

/// Ask for the staking keys file password and load them
async fn load_or_create_staking_keys_file(
    password: Option<String>,
    path: &Path,
) -> anyhow::Result<(String, Map<Address, (PublicKey, PrivateKey)>)> {
    if path.is_file() {
        let password = password.unwrap_or_else(|| {
            Password::new()
                .with_prompt("Enter staking keys file password")
                .interact()
                .expect("IO error: Password reading failed, staking keys file couldn't be unlocked")
        });
        let staking_keys: anyhow::Result<Map<Address, (PublicKey, PrivateKey)>> =
            serde_json::from_slice::<Vec<PrivateKey>>(&decrypt(
                &password,
                &tokio::fs::read(path).await?,
            )?)?
            .iter()
            .map(|private_key| {
                let public_key = derive_public_key(private_key);
                Ok((
                    Address::from_public_key(&public_key),
                    (public_key, *private_key),
                ))
            })
            .collect();
        Ok((password, staking_keys?))
    } else {
        let password = password.unwrap_or_else(|| {
            Password::new()
                .with_prompt("Enter new password for staking keys file")
                .with_confirmation("Confirm password", "Passwords mismatching")
                .interact()
                .expect("IO error: Password reading failed, staking keys file couldn't be created")
        });
        let json = serde_json::to_string_pretty(&Vec::<PrivateKey>::new())?;
        let encrypted_data = encrypt(&password, json.as_bytes())?;
        tokio::fs::write(path, encrypted_data).await?;
        Ok((password, Map::default()))
    }
}

/// To instrument `massa-node` with `tokio-console` run
/// ```shell
/// RUSTFLAGS="--cfg tokio_unstable" cargo run --bin massa-node --features instrument
/// ```
#[paw::main]
#[tokio::main]
async fn main(args: Args) -> anyhow::Result<()> {
    use tracing_subscriber::prelude::*;
    // spawn the console server in the background, returning a `Layer`:
    #[cfg(feature = "instrument")]
    let tracing_layer = console_subscriber::spawn();
    #[cfg(not(feature = "instrument"))]
    let tracing_layer = tracing_subscriber::fmt::layer()
        .with_filter(match SETTINGS.logging.level {
            4 => LevelFilter::TRACE,
            3 => LevelFilter::DEBUG,
            2 => LevelFilter::INFO,
            1 => LevelFilter::WARN,
            _ => LevelFilter::ERROR,
        })
        .with_filter(filter_fn(|metadata| {
            metadata.target().starts_with("massa") // ignore non-massa logs
        }));
    // build a `Subscriber` by combining layers with a `tracing_subscriber::Registry`:
    tracing_subscriber::registry()
        // add the console layer to the subscriber or default layers...
        .with(tracing_layer)
        .init();

    // run
    let (password, staking_keys) =
        load_or_create_staking_keys_file(args.password, &SETTINGS.consensus.staking_keys_path)
            .await?;
    loop {
        let (
            mut consensus_event_receiver,
            bootstrap_manager,
            consensus_manager,
            execution_manager,
            selector_manager,
            pool_manager,
            protocol_manager,
            network_manager,
            mut api_private_stop_rx,
            api_private_handle,
            api_public_handle,
        ) = launch(&password, &staking_keys).await;

        // interrupt signal listener
        let stop_signal = signal::ctrl_c();
        tokio::pin!(stop_signal);
        // loop over messages
        let restart = loop {
            massa_trace!("massa-node.main.run.select", {});
            tokio::select! {
                evt = consensus_event_receiver.wait_event() => {
                    massa_trace!("massa-node.main.run.select.consensus_event", {});
                    match evt {
                        Ok(ConsensusEvent::NeedSync) => {
                            warn!("in response to a desynchronization, the node is going to bootstrap again");
                            break true;
                        },
                        Err(err) => {
                            error!("consensus_event_receiver.wait_event error: {}", err);
                            break false;
                        }
                    }
                },

                _ = &mut stop_signal => {
                    massa_trace!("massa-node.main.run.select.stop", {});
                    info!("interrupt signal received");
                    break false;
                }

                _ = api_private_stop_rx.recv() => {
                    info!("stop command received from private API");
                    break false;
                }
            }
        };
        stop(
            consensus_event_receiver,
            Managers {
                bootstrap_manager,
                consensus_manager,
                execution_manager,
                selector_manager,
                pool_manager,
                protocol_manager,
                network_manager,
            },
            api_private_handle,
            api_public_handle,
        )
        .await;

        if !restart {
            break;
        }
    }
    Ok(())
}<|MERGE_RESOLUTION|>--- conflicted
+++ resolved
@@ -53,15 +53,10 @@
 
 mod settings;
 
-<<<<<<< HEAD
-async fn launch() -> (
-=======
 async fn launch(
     password: &str,
     staking_keys: &Map<Address, (PublicKey, PrivateKey)>,
 ) -> (
-    PoolCommandSender,
->>>>>>> abe164ed
     ConsensusEventReceiver,
     Option<BootstrapManager>,
     ConsensusManager,
