--- conflicted
+++ resolved
@@ -2,11 +2,7 @@
     "openrpc": "1.2.4",
     "info": {
         "title": "Massa OpenRPC Specification",
-<<<<<<< HEAD
-        "version": "TEST.25.1",
-=======
         "version": "TEST.25.2",
->>>>>>> 2fe9bec7
         "description": "Massa OpenRPC Specification document. Find more information on https://docs.massa.net/en/latest/technical-doc/api.html",
         "termsOfService": "https://open-rpc.org",
         "contact": {
