[logging]
    # Logging level. High log levels might impact performance. 0: ERROR, 1: WARN, 2: INFO, 3: DEBUG, 4: TRACE
    level = 2

[api]
    # max number of future periods considered during requests
    draw_lookahead_period_count = 10
    # port on which the node API listens for admin and node management requests. Dangerous if publicly exposed. Bind to "[::1]:port" for IPv6
    bind_private = "127.0.0.1:33034"
    # port on which the node API listens for public requests. Can be exposed to the Internet. Bind to "[::]:port" for IPv6
    bind_public = "0.0.0.0:33035"
    # port on which the node API(V2) listens for HTTP requests and WebSockets subscriptions. Can be exposed to the Internet. Bind to "[::]:port" for IPv6
    bind_api = "0.0.0.0:33036"
    # max number of arguments per RPC call
    max_arguments = 128
    # path to the openrpc specification file used in `rpc.discover` method
    openrpc_spec_path = "base_config/openrpc.json"
    # maximum size in bytes of a request
    max_request_body_size = 52428800
    # maximum size in bytes of a response
    max_response_body_size = 52428800
    # maximum number of incoming connections allowed
    max_connections = 100
    # maximum number of subscriptions per connection
    max_subscriptions_per_connection = 1024
    # max length for logging for requests and responses. Logs bigger than this limit will be truncated
    max_log_length = 4096
    # host filtering
    allow_hosts = []
    # batch request limit. 0 means disabled
    batch_request_limit = 16
    # the interval at which `Ping` frames are submitted in milliseconds
    ping_interval = 60000
    # whether to enable HTTP.
    enable_http = true
    # whether to enable WS.
    enable_ws = false
    # whether to broadcast for blocks, endorsements and operations
    enable_broadcast = false

[grpc]
    # whether to enable gRPC
    enabled = true
    # whether to add HTTP 1 layer
    accept_http1 = false
    # whether to enable CORS. works only if `accept_http1` is true
    enable_cors = false
    # whether to enable gRPC health service
    enable_health = true
    # whether to enable gRPC reflection(introspection)
    enable_reflection = true
    # whether to enable mTLS
    enable_mtls = false
    # bind for the Massa gRPC API
    bind = "127.0.0.1:33037"
    # which compression encodings does the server accept for requests
    accept_compressed = "Gzip"
    # which compression encodings might the server use for responses
    send_compressed = "Gzip"
    # limits the maximum size of a decoded message. Defaults to 50MB
    max_decoding_message_size = 52428800
    # limits the maximum size of an encoded message. Defaults to 50MB
    max_encoding_message_size = 52428800
    # limits the maximum size of streaming channel
    max_channel_size = 128
    # set a timeout on for all request handlers in seconds. Defaults to 60s
    timeout = 60
    # sets the maximum frame size to use for HTTP2(must be within 16,384 and 16,777,215). Defaults to 16MB
    max_frame_size = 16777215
    # set the concurrency limit applied to on requests inbound per connection. Defaults to 32
    concurrency_limit_per_connection = 32
    # sets the SETTINGS_MAX_CONCURRENT_STREAMS spec option for HTTP2 connections
    max_concurrent_streams = 1024
    # set the value of `TCP_NODELAY` option for accepted connections. Enabled by default
    tcp_nodelay = true
    # max number of future periods considered during requests
    draw_lookahead_period_count = 10
    # The maximum number of block IDs that can be included in a single request
    max_block_ids_per_request = 50
    # max number of operation ids that can be included in a single request
    max_operation_ids_per_request = 250
    # server certificate path
    server_certificate_path = "config/tls/server.pem"
    # server private key path
    server_private_key_path = "config/tls/server.key"
    # client certificate authority root path
    client_certificate_authority_root_path = "config/tls/client_ca.pem"
[execution]
    # max number of generated events kept in RAM
    max_final_events = 10000
    # maximum length of the read-only execution requests queue
    readonly_queue_length = 10
    # by how many milliseconds shoud the execution lag behind real time
    # higher values increase speculative execution lag but improve performance
    cursor_delay = 2000
    # duration of the statistics time window in milliseconds
    stats_time_window_duration = 60000
    # maximum allowed gas for read only executions
    max_read_only_gas = 100_000_000
    # gas cost for ABIs
    abi_gas_costs_file = "base_config/gas_costs/abi_gas_costs.json"
    # gas cost for wasm operator
    wasm_gas_costs_file = "base_config/gas_costs/wasm_gas_costs.json"
    # path to the initial vesting file
    initial_vesting_path = "base_config/initial_vesting.json"
    # path to the hard drive cache storage
    hd_cache_path = "storage/cache/rocks_db"
    # maximum number of entries we want to keep in the LRU cache
    # in the worst case scenario this is equivalent to 2Gb
    lru_cache_size = 200
    # maximum number of entries we want to keep in the HD cache
    # in the worst case scenario this is equivalent to 20Gb
    hd_cache_size = 2000
    # amount of entries removed when `hd_cache_size` is reached
    snip_amount = 10
    # slot execution outputs channel capacity
    broadcast_slot_execution_output_channel_capacity = 5000

[ledger]
    # path to the initial ledger
    initial_ledger_path = "base_config/initial_ledger.json"
    # path to the disk ledger db directory
    disk_ledger_path = "storage/ledger/rocks_db"
    # length of the changes history. Higher values allow bootstrapping nodes with slower connections
    final_history_length = 100

[consensus]
    # max number of previously discarded blocks kept in RAM
    max_discarded_blocks = 100
    # max number of blocks in the future kept in RAM
    max_future_processing_blocks = 400
    # max number of blocks waiting for dependencies
    max_dependency_blocks = 2048
    # number of final periods that must be kept without operations (increase improve bootstrap process, high values will increase RAM usage.)
    force_keep_final_periods_without_ops = 32
    # number of final periods that must be kept with operations (increase to more resilience to short network disconnections, high values will increase RAM usage.)
    force_keep_final_periods = 10

    # useless blocks are pruned every block_db_prune_interval ms
    block_db_prune_interval = 5000

    # considered timespan for stats info
    stats_timespan = 60000

    # blocks headers channel capacity
    broadcast_blocks_headers_channel_capacity = 128
    # blocks channel capacity
    broadcast_blocks_channel_capacity = 128
    # filled blocks channel capacity
    broadcast_filled_blocks_channel_capacity = 128

[protocol]
    # port on which to listen for protocol communication. You may need to change this to "0.0.0.0:port" if IPv6 is disabled system-wide.
    bind = "[::]:31244"
    # timeout for connection establishment
    connect_timeout = 3000
    # path to the node key (not the staking key)
    keypair_file = "config/node_privkey.key"
    # path to the initial peers file
    initial_peers_file = "base_config/initial_peers.json"
    # Limit of read/write number of bytes per second with a peer (Should be a 10 multiple)
    read_write_limit_bytes_per_second = 2_000_000_000
    # timeout after which without answer a hanshake is ended
    message_timeout = 5000
    # timeout after whick we consider a node does not have the block we asked for
    ask_block_timeout = 10000
    # max cache size for which blocks our node knows about
    max_known_blocks_size = 1024
    # max cache size for which blocks a foreign node knows about
    max_node_known_blocks_size = 1024
    # max cache size for which blocks a foreign node asked for
    max_node_wanted_blocks_size = 1024
    # max number of blocks we can ask simultaneously per node
    max_simultaneous_ask_blocks_per_node = 128
    # max milliseconds to wait while sending an event before dropping it
    max_send_wait = 0
    # max cache size for which operations your node knows about
    max_known_ops_size = 2000000
    # max cache size for which operations a foreign node knows about
    max_node_known_ops_size = 200000
    # max cache size for which endorsements our node knows about
    max_known_endorsements_size = 2048
    # max cache size for which endorsements a foreign node knows about
    max_node_known_endorsements_size = 2048
    # maximum number of batches in the memory buffer.
    # dismiss the new batches if overflow
    operation_batch_buffer_capacity = 10024
    # immediately announce ops if overflow
    operation_announcement_buffer_capacity = 2000
    # start processing batches in the buffer each `operation_batch_proc_period` in millisecond
    operation_batch_proc_period = 500
    # all operations asked are prune each `operation_asked_pruning_period` millisecond
    asked_operations_pruning_period = 100000
    # interval at which operations are announced in batches.
    operation_announcement_interval = 300
    # max number of operation per message, same as network param but can be smaller
    max_operations_per_message = 1024
    # Number of millis seconds between each try out connections
    try_connection_timer = 5000
    # Number of millis seconds that create a timeout for out connections
    timeout_connection = 1000
    # time threshold after which operation are not propagated
    max_operations_propagation_time = 32000
    # time threshold after which endorsement are not propagated
    max_endorsements_propagation_time = 48000
    # number of thread tester
    thread_tester_count = 25
    # Nb max in connections that we accept
    max_in_connections = 100
    # Peer default category limits
    default_category_info = { target_out_connections = 10, max_in_connections_per_ip = 2, max_in_connections_pre_handshake = 70, max_in_connections_post_handshake = 15}
    # Peer categories limits
    [protocol.peers_categories]
    Bootstrap = { target_out_connections = 1, max_in_connections_per_ip = 1, max_in_connections_pre_handshake = 8, max_in_connections_post_handshake = 1}

[network]

[metrics]
<<<<<<< HEAD
    # enable prometheus metrics
    enabled = true
    # port on which to listen for prometheus metrics
    bind = "[::]:31248"
    # interval at which to update metrics
    tick_delay = 5000

=======
    enabled = true
>>>>>>> e0536762

[bootstrap]
    # list of bootstrap (ip, node id)
    bootstrap_list = [
        ["149.202.86.103:31245", "N12UbyLJDS7zimGWf3LTHe8hYY67RdLke1iDRZqJbQQLHQSKPW8j"],
        ["149.202.89.125:31245", "N12vxrYTQzS5TRzxLfFNYxn6PyEsphKWkdqx2mVfEuvJ9sPF43uq"],
        ["158.69.120.215:31245", "N12rPDBmpnpnbECeAKDjbmeR19dYjAUwyLzsa8wmYJnkXLCNF28E"],
        ["158.69.23.120:31245", "N1XxexKa3XNzvmakNmPawqFrE9Z2NFhfq1AhvV1Qx4zXq5p1Bp9"],
        ["198.27.74.5:31245", "N1qxuqNnx9kyAMYxUfsYiv2gQd5viiBX126SzzexEdbbWd2vQKu"],
        ["198.27.74.52:31245", "N1hdgsVsd4zkNp8cF1rdqqG6JPRQasAmx12QgJaJHBHFU1fRHEH"],
        ["54.36.174.177:31245", "N1gEdBVEbRFbBxBtrjcTDDK9JPbJFDay27uiJRE3vmbFAFDKNh7"],
        ["51.75.60.228:31245", "N13Ykon8Zo73PTKMruLViMMtE2rEG646JQ4sCcee2DnopmVM3P5"],
        ["[2001:41d0:1004:67::]:31245", "N12UbyLJDS7zimGWf3LTHe8hYY67RdLke1iDRZqJbQQLHQSKPW8j"],
        ["[2001:41d0:a:7f7d::]:31245", "N12vxrYTQzS5TRzxLfFNYxn6PyEsphKWkdqx2mVfEuvJ9sPF43uq"],
        ["[2001:41d0:602:db1::]:31245", "N1gEdBVEbRFbBxBtrjcTDDK9JPbJFDay27uiJRE3vmbFAFDKNh7"],
        ["[2001:41d0:602:21e4::]:31245", "N13Ykon8Zo73PTKMruLViMMtE2rEG646JQ4sCcee2DnopmVM3P5"],
    ]
    # force the bootstrap protocol to use: "IPv4", "IPv6", or "Both". Defaults to using both protocols.
    bootstrap_protocol = "Both"
    # path to the bootstrap whitelist file. This whitelist define IPs that can bootstrap on your node.
    bootstrap_whitelist_path = "base_config/bootstrap_whitelist.json"
    # path to the bootstrap blacklist file. This whitelist define IPs that will not be able to bootstrap on your node. This list is optional.
    bootstrap_blacklist_path = "base_config/bootstrap_blacklist.json"
    # [optional] port on which to listen for incoming bootstrap requests. You may need to change this to "0.0.0.0:port" if IPv6 is disabled system-wide.
    bind = "[::]:31245"
    # timeout to establish a bootstrap connection
    connect_timeout = 15000
    # timeout for providing the bootstrap to a connection
    bootstrap_timeout = 1200000
    # delay in milliseconds to wait between consecutive bootstrap attempts
    retry_delay = 60000
    # if ping is too high bootstrap will be interrupted after max_ping milliseconds
    max_ping = 10000
    # timeout for incoming message readout
    read_timeout = 100000
    # timeout for message sending
    write_timeout = 100000
    # timeout for incoming error message readout
    read_error_timeout = 200
    # timeout for message error sending
    write_error_timeout = 200
    # max allowed difference between client and servers clocks in ms
    max_clock_delta = 5000
    # [server] data is cached for cache duration milliseconds
    cache_duration = 15000
    # max number of simulataneous bootstraps for server
    max_simultaneous_bootstraps = 2
    # max size of recently bootstrapped IP cache
    ip_list_max_size = 10000
    # refuse consecutive bootstrap attempts from a given IP when the interval between them is lower than per_ip_min_interval milliseconds
    per_ip_min_interval = 180000
    # read-write limitation for a connection in bytes per seconds (about the bootstrap specifically)
    max_bytes_read_write = 20_000_000

[pool]
    # max number of operations kept in the pool
    max_operation_pool_size = 800000
    # refresh interval of the operation pool scoring (milliseconds)
    operation_pool_refresh_interval = 5000
    # if an operation is too much in the future it will be ignored (milliseconds)
    operation_max_future_start_delay = 50000
    # max number of endorsements kept per thread
    max_endorsements_pool_size_per_thread = 25000
    # max number of items returned per query
    max_item_return_count = 100
    # endorsements channel capacity
    broadcast_endorsements_channel_capacity = 2000
    # operations channel capacity
    broadcast_operations_channel_capacity = 5000

[selector]
    # path to the initial roll distribution
    initial_rolls_path = "base_config/initial_rolls.json"

[factory]
    # initial delay in milliseconds to wait before starting production to avoid double staking on node restart
    initial_delay = 100
    # path to your staking wallet
    staking_wallet_path = "config/staking_wallet.dat"<|MERGE_RESOLUTION|>--- conflicted
+++ resolved
@@ -216,7 +216,6 @@
 [network]
 
 [metrics]
-<<<<<<< HEAD
     # enable prometheus metrics
     enabled = true
     # port on which to listen for prometheus metrics
@@ -224,9 +223,6 @@
     # interval at which to update metrics
     tick_delay = 5000
 
-=======
-    enabled = true
->>>>>>> e0536762
 
 [bootstrap]
     # list of bootstrap (ip, node id)
