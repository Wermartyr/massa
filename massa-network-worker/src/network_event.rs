--- conflicted
+++ resolved
@@ -79,18 +79,9 @@
 pub mod event_impl {
     use crate::network_worker::NetworkWorker;
     use massa_logging::massa_trace;
-<<<<<<< HEAD
-    use massa_models::operation::OperationPrefixIds;
-    use massa_models::signed::Signable;
     use massa_models::{
-        node::NodeId, operation::Operations, Block, BlockId, SignedEndorsement, SignedHeader,
-=======
-    use massa_models::{
-        node::NodeId,
-        operation::{OperationIds, Operations},
-        wrapped::Id,
-        BlockId, WrappedBlock, WrappedEndorsement, WrappedHeader,
->>>>>>> 0b0ca5c9
+        node::NodeId, operation::OperationPrefixIds, operation::Operations, wrapped::Id, BlockId,
+        WrappedBlock, WrappedEndorsement, WrappedHeader,
     };
     use massa_network_exports::NodeCommand;
     use massa_network_exports::{NetworkError, NetworkEvent};
