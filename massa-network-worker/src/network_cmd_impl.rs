--- conflicted
+++ resolved
@@ -19,14 +19,9 @@
 //!         NetworkCommand::GetBootstrapPeers(response_tx) => on_get_bootstrap_peers_cmd(self, response_tx).await,
 //!         ...
 //! ```
-<<<<<<< HEAD
-use crate::{network_worker::NetworkWorker, node_worker::NodeCommand};
-use massa_hash::Hash;
-=======
 use crate::network_worker::NetworkWorker;
 use futures::{stream::FuturesUnordered, StreamExt};
-use massa_hash::hash::Hash;
->>>>>>> 852e4e3a
+use massa_hash::Hash;
 use massa_logging::massa_trace;
 use massa_models::{
     composite::PubkeySig, node::NodeId, operation::OperationIds, stats::NetworkStats, Block,
