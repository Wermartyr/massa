--- conflicted
+++ resolved
@@ -25,11 +25,9 @@
     /// maximal block gas
     pub max_block_gas: u64,
 
-<<<<<<< HEAD
+    /// maximum number of operation ids in block
+    pub max_operations_per_block: u32,
+
     /// last start period
     pub last_start_period: u64,
-=======
-    /// maximum number of operation ids in block
-    pub max_operations_per_block: u32,
->>>>>>> 6355f5bb
 }