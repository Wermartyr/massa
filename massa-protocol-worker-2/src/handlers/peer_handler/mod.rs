--- conflicted
+++ resolved
@@ -53,20 +53,6 @@
 }
 
 impl PeerManagementHandler {
-<<<<<<< HEAD
-    pub fn new(initial_peers: InitialPeers) -> (Self, Sender<(PeerId, u64, Vec<u8>)>) {
-        let (sender, receiver) = crossbeam::channel::unbounded();
-        for (peer_id, listeners) in &initial_peers {
-            sender
-                .send((
-                    peer_id.clone(),
-                    0,
-                    PeerManagementMessage::NewPeerConnected((peer_id.clone(), listeners.clone()))
-                        .to_bytes(),
-                ))
-                .unwrap();
-        }
-=======
     pub fn new(initial_peers: InitialPeers) -> Self {
         let (sender, receiver): (Sender<PeerMessageTuple>, Receiver<PeerMessageTuple>) =
             crossbeam::channel::unbounded();
@@ -74,7 +60,6 @@
             crossbeam::channel::unbounded();
         let message_serializer = PeerManagementMessageSerializer::new();
 
->>>>>>> 7ee5be58
         let peer_db: SharedPeerDB = Arc::new(RwLock::new(Default::default()));
         let thread_join = std::thread::spawn({
             let peer_db = peer_db.clone();
@@ -86,16 +71,6 @@
                 });
             move || {
                 loop {
-<<<<<<< HEAD
-                    if let Ok((_peer_id, message_id, message)) = receiver.recv() {
-                        let message = PeerManagementMessage::from_bytes(message_id, &message).unwrap();
-                        // TODO: Bufferize launch of test thread
-                        // TODO: Add wait group or something like that to wait for all threads to finish when stop
-                        match message {
-                            PeerManagementMessage::NewPeerConnected((_peer_id, listeners)) => {
-                                for listener in listeners.into_iter() {
-                                    let _tester = Tester::new(peer_db.clone(), listener.clone());
-=======
                     select! {
                         // internal command
                         recv(receiver_cmd) -> cmd => {
@@ -146,7 +121,6 @@
                                             let _tester = Tester::new(peer_db.clone(), listener);
                                         }
                                     }
->>>>>>> 7ee5be58
                                 }
                             }
                             PeerManagementMessage::ListPeers(peers) => {
@@ -157,8 +131,6 @@
                                 }
                             }
                         }
-                    } else {
-                        break;
                     }
                 }
             }
@@ -326,12 +298,7 @@
                 info.state = PeerState::Trusted;
             });
         }
-
-<<<<<<< HEAD
-        Ok(peer_id)
-=======
-        res
->>>>>>> 7ee5be58
+      res
     }
 }
 
