use massa_execution_exports::ExecutionError;
use massa_hash::Hash;
use massa_models::prehash::BuildHashMapper;
use massa_sc_runtime::{GasCosts, RuntimeModule};
use schnellru::{ByLength, LruMap};

use crate::{hd_cache::HDCache, lru_cache::LRUCache, types::ModuleInfo};

/// `LruMap` specialization for `PreHashed` keys
pub type PreHashLruMap<K, V> = LruMap<K, V, ByLength, BuildHashMapper<K>>;

/// Cache controller of compiled runtime modules
pub struct ModuleCache {
    /// Gas costs used to:
    /// * setup `massa-sc-runtime` metering on compilation
    /// * TODO: debit compilation costs
    gas_costs: GasCosts,
    /// RAM stored LRU cache.
    /// See `LRUCache` documentation for more information.
    lru_cache: LRUCache,
    /// Disk stored cache.
    /// See the `HDCache` documentation for more information.
    hd_cache: HDCache,
}

impl ModuleCache {
    pub fn new(gas_costs: GasCosts, lru_cache_size: u32) -> Self {
        Self {
            gas_costs,
            lru_cache: LRUCache::new(lru_cache_size),
            hd_cache: HDCache::new("hd_cache_path".into()),
        }
    }

    /// Save a new or an already existing module in the cache
    pub fn save_module(&mut self, bytecode: &[u8], limit: u64) -> Result<(), ExecutionError> {
        // TODO: using ExecutionError for now but create a CacheError type
        let hash = Hash::compute_from(bytecode);
<<<<<<< HEAD
        if wipe_previous {
            self.hd_cache.remove(hash);
        }
        if let Some(hd_module_info) =
            self.hd_cache
                .get_and_increment(hash, limit, self.gas_costs.clone())
        {
=======
        if let Some(hd_module_info) = self.hd_cache.get_and_increment(hash) {
>>>>>>> fcd94254
            self.lru_cache.insert(hash, hd_module_info);
        } else {
            if let Some(lru_module_info) = self.lru_cache.get(hash, limit)? {
                self.hd_cache.insert(hash, lru_module_info);
            } else {
                // CL compiler because this will be stored in HD
                let new_module = RuntimeModule::new(bytecode, limit, self.gas_costs.clone(), true)
                    .map_err(|err| {
                        ExecutionError::RuntimeError(format!(
                            "compilation of missing cache module failed: {}",
                            err
                        ))
                    })?;
                let new_module_info = (new_module, None);
                self.hd_cache.insert(hash, new_module_info.clone());
                self.lru_cache.insert(hash, new_module_info);
            }
        }
        Ok(())
    }

    /// Set the initialization cost of a cached module
    pub fn set_init_cost(
        &mut self,
        bytecode: &[u8],
        init_cost: u64,
        cache_compatible: bool,
    ) -> Result<(), ExecutionError> {
        let hash = Hash::compute_from(bytecode);
        self.lru_cache.set_init_cost(hash, init_cost)?;
        if cache_compatible {
            self.hd_cache.set_init_cost(hash, init_cost)?;
        }
        Ok(())
    }

    pub fn update_module(
        &mut self,
        new: &[u8],
        new_limit: u64,
        previous: &[u8],
    ) -> Result<(), ExecutionError> {
        self.remove_module(previous);
        self.save_module(new, new_limit)?;
        Ok(())
    }

    /// Remove a cached module
    pub fn remove_module(&mut self, bytecode: &[u8]) {
        let hash = Hash::compute_from(bytecode);
        self.hd_cache.remove(hash);
    }

    /// Load a cached module for execution
    pub fn load_module(
        &mut self,
        bytecode: &[u8],
        limit: u64,
    ) -> Result<RuntimeModule, ExecutionError> {
        let hash = Hash::compute_from(bytecode);
<<<<<<< HEAD
        if let Some(hd_module_info) = self.hd_cache.get(hash, limit, self.gas_costs.clone()) {
            if let Some(lru_module_info) = self.lru_cache.get(hash, limit)? {
                Ok(lru_module_info)
=======
        // IMPORTANT TODO: make a gas check in the HD cache as well
        if let Some(hd_module_info) = self.hd_cache.get(hash) {
            if let Some((lru_module, _)) = self.lru_cache.get(hash, limit)? {
                Ok(lru_module)
>>>>>>> fcd94254
            } else {
                self.lru_cache.insert(hash, hd_module_info.clone());
                Ok(hd_module_info.0)
            }
        } else {
            if let Some((lru_module, _)) = self.lru_cache.get(hash, limit)? {
                Ok(lru_module)
            } else {
                // SP compiler because this is arbitrary bytecode
                let new_module = RuntimeModule::new(bytecode, limit, self.gas_costs.clone(), false)
                    .map_err(|err| {
                        ExecutionError::RuntimeError(format!(
                            "compilation of missing cache module failed: {}",
                            err
                        ))
                    })?;
                Ok(new_module)
            }
        }
    }
}<|MERGE_RESOLUTION|>--- conflicted
+++ resolved
@@ -36,21 +36,14 @@
     pub fn save_module(&mut self, bytecode: &[u8], limit: u64) -> Result<(), ExecutionError> {
         // TODO: using ExecutionError for now but create a CacheError type
         let hash = Hash::compute_from(bytecode);
-<<<<<<< HEAD
-        if wipe_previous {
-            self.hd_cache.remove(hash);
-        }
         if let Some(hd_module_info) =
             self.hd_cache
                 .get_and_increment(hash, limit, self.gas_costs.clone())
         {
-=======
-        if let Some(hd_module_info) = self.hd_cache.get_and_increment(hash) {
->>>>>>> fcd94254
             self.lru_cache.insert(hash, hd_module_info);
         } else {
             if let Some(lru_module_info) = self.lru_cache.get(hash, limit)? {
-                self.hd_cache.insert(hash, lru_module_info);
+                self.hd_cache.insert(hash, lru_module_info)?;
             } else {
                 // CL compiler because this will be stored in HD
                 let new_module = RuntimeModule::new(bytecode, limit, self.gas_costs.clone(), true)
@@ -61,7 +54,7 @@
                         ))
                     })?;
                 let new_module_info = (new_module, None);
-                self.hd_cache.insert(hash, new_module_info.clone());
+                self.hd_cache.insert(hash, new_module_info.clone())?;
                 self.lru_cache.insert(hash, new_module_info);
             }
         }
@@ -107,16 +100,10 @@
         limit: u64,
     ) -> Result<RuntimeModule, ExecutionError> {
         let hash = Hash::compute_from(bytecode);
-<<<<<<< HEAD
+        // IMPORTANT TODO: make a gas check in the HD cache as well
         if let Some(hd_module_info) = self.hd_cache.get(hash, limit, self.gas_costs.clone()) {
-            if let Some(lru_module_info) = self.lru_cache.get(hash, limit)? {
-                Ok(lru_module_info)
-=======
-        // IMPORTANT TODO: make a gas check in the HD cache as well
-        if let Some(hd_module_info) = self.hd_cache.get(hash) {
             if let Some((lru_module, _)) = self.lru_cache.get(hash, limit)? {
                 Ok(lru_module)
->>>>>>> fcd94254
             } else {
                 self.lru_cache.insert(hash, hd_module_info.clone());
                 Ok(hd_module_info.0)
