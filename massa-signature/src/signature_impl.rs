--- conflicted
+++ resolved
@@ -1,46 +1,23 @@
 // Copyright (c) 2022 MASSA LABS <info@massa.net>
 
-<<<<<<< HEAD
 use crate::error::MassaSignatureError;
-use massa_hash::hash::Hash;
+use massa_hash::Hash;
 use secp256k1::{schnorr, Message, SECP256K1};
-=======
-use massa_hash::Hash;
-use massa_hash::MassaHashError;
-use secp256k1::{Message, Secp256k1};
->>>>>>> 939cc7f6
 use std::{convert::TryInto, str::FromStr};
 
-/// Size of a private key
 pub const PRIVATE_KEY_SIZE_BYTES: usize = 32;
-<<<<<<< HEAD
 pub const PUBLIC_KEY_SIZE_BYTES: usize = 32;
-=======
-/// Size of a public key
-pub const PUBLIC_KEY_SIZE_BYTES: usize = 33;
-/// size of a signature
->>>>>>> 939cc7f6
 pub const SIGNATURE_SIZE_BYTES: usize = 64;
 const PRIVATE_KEY_STRING_PREFIX: &str = "PRI";
 const PUBLIC_KEY_STRING_PREFIX: &str = "PUB";
 const SIGNATURE_STRING_PREFIX: &str = "SIG";
 
-<<<<<<< HEAD
 /// Private Key used to sign messages.
 /// Generated using SignatureEngine.
 /// Schnorr signatures require a [KeyPair](secp256k1::KeyPair) to be signed.
 /// The KeyPair is generated when deserializing a private key.
 #[derive(Clone, Copy, Debug, Eq, PartialEq)]
 pub struct PrivateKey(secp256k1::KeyPair);
-=======
-// Per-thread signature engine, initiated lazily on first per-thread use.
-thread_local!(static SIGNATURE_ENGINE: SignatureEngine = SignatureEngine(Secp256k1::new()));
-
-/// `PrivateKey` used to sign messages
-/// Generated using `SignatureEngine`.
-#[derive(Clone, Copy, Debug, Eq, Ord, PartialEq, PartialOrd)]
-pub struct PrivateKey(secp256k1::SecretKey);
->>>>>>> 939cc7f6
 
 impl std::fmt::Display for PrivateKey {
     fn fmt(&self, f: &mut std::fmt::Formatter) -> std::fmt::Result {
@@ -75,12 +52,12 @@
 }
 
 impl PrivateKey {
-    /// Serialize a `PrivateKey` using `bs58` encoding with checksum.
+    /// Serialize a PrivateKey using bs58 encoding with checksum.
     ///
     /// # Example
     ///  ```
     /// # use massa_signature::generate_random_private_key;
-    /// # use massa_hash::Hash;
+    /// # use massa_hash::hash::Hash;
     /// # use serde::{Deserialize, Serialize};
     /// let private_key = generate_random_private_key();
     /// let serialized: String = private_key.to_bs58_check();
@@ -89,12 +66,12 @@
         bs58::encode(self.to_bytes()).with_check().into_string()
     }
 
-    /// Serialize a `PrivateKey` as bytes.
+    /// Serialize a PrivateKey as bytes.
     ///
     /// # Example
     ///  ```
     /// # use massa_signature::generate_random_private_key;
-    /// # use massa_hash::Hash;
+    /// # use massa_hash::hash::Hash;
     /// # use serde::{Deserialize, Serialize};
     /// let private_key = generate_random_private_key();
     /// let serialized = private_key.to_bytes();
@@ -105,12 +82,12 @@
         self.0.secret_bytes()
     }
 
-    /// Serialize a `PrivateKey` into bytes.
+    /// Serialize a PrivateKey into bytes.
     ///
     /// # Example
     ///  ```
     /// # use massa_signature::generate_random_private_key;
-    /// # use massa_hash::Hash;
+    /// # use massa_hash::hash::Hash;
     /// # use serde::{Deserialize, Serialize};
     /// let private_key = generate_random_private_key();
     /// let serialized = private_key.into_bytes();
@@ -119,12 +96,12 @@
         self.0.secret_bytes()
     }
 
-    /// Deserialize a `PrivateKey` using `bs58` encoding with checksum.
+    /// Deserialize a PrivateKey using bs58 encoding with checksum.
     ///
     /// # Example
     ///  ```
     /// # use massa_signature::{PrivateKey, generate_random_private_key};
-    /// # use massa_hash::Hash;
+    /// # use massa_hash::hash::Hash;
     /// # use serde::{Deserialize, Serialize};
     /// let private_key = generate_random_private_key();
     /// let serialized: String = private_key.to_bs58_check();
@@ -150,12 +127,12 @@
             })
     }
 
-    /// Deserialize a `PrivateKey` from bytes.
+    /// Deserialize a PrivateKey from bytes.
     ///
     /// # Example
     ///  ```
     /// # use massa_signature::{PrivateKey, generate_random_private_key};
-    /// # use massa_hash::Hash;
+    /// # use massa_hash::hash::Hash;
     /// # use serde::{Deserialize, Serialize};
     /// let private_key = generate_random_private_key();
     /// let serialized = private_key.to_bytes();
@@ -176,10 +153,10 @@
 }
 
 impl ::serde::Serialize for PrivateKey {
-    /// `::serde::Serialize` trait for `PrivateKey`
+    /// ::serde::Serialize trait for PrivateKey
     /// if the serializer is human readable,
-    /// serialization is done using `serialize_bs58_check`
-    /// else, it uses `serialize_binary`
+    /// serialization is done using serialize_bs58_check
+    /// else, it uses serialize_binary
     ///
     /// # Example
     ///
@@ -201,10 +178,10 @@
 }
 
 impl<'de> ::serde::Deserialize<'de> for PrivateKey {
-    /// `::serde::Deserialize` trait for `PrivateKey`
+    /// ::serde::Deserialize trait for PrivateKey
     /// if the deserializer is human readable,
-    /// deserialization is done using `deserialize_bs58_check`
-    /// else, it uses `deserialize_binary`
+    /// deserialization is done using deserialize_bs58_check
+    /// else, it uses deserialize_binary
     ///
     /// # Example
     ///
@@ -271,8 +248,8 @@
 }
 
 /// Public key used to check if a message was encoded
-/// by the corresponding `PublicKey`.
-/// Generated from the `PrivateKey` using `SignatureEngine`
+/// by the corresponding PublicKey.
+/// Generated from the PrivateKey using SignatureEngine
 #[derive(Clone, Copy, Debug, Eq, Hash, Ord, PartialEq, PartialOrd)]
 pub struct PublicKey(secp256k1::XOnlyPublicKey);
 
@@ -309,7 +286,7 @@
 }
 
 impl PublicKey {
-    /// Serialize a `PublicKey` using `bs58` encoding with checksum.
+    /// Serialize a PublicKey using bs58 encoding with checksum.
     ///
     /// # Example
     ///  ```
@@ -324,7 +301,7 @@
         bs58::encode(self.to_bytes()).with_check().into_string()
     }
 
-    /// Serialize a `PublicKey` as bytes.
+    /// Serialize a PublicKey as bytes.
     ///
     /// # Example
     ///  ```
@@ -354,7 +331,7 @@
         self.0.serialize()
     }
 
-    /// Deserialize a `PublicKey` using `bs58` encoding with checksum.
+    /// Deserialize a PublicKey using bs58 encoding with checksum.
     ///
     /// # Example
     ///  ```
@@ -386,7 +363,7 @@
             })
     }
 
-    /// Deserialize a `PublicKey` from bytes.
+    /// Deserialize a PublicKey from bytes.
     ///
     /// # Example
     ///  ```
@@ -413,10 +390,10 @@
 }
 
 impl ::serde::Serialize for PublicKey {
-    /// `::serde::Serialize` trait for `PublicKey`
+    /// ::serde::Serialize trait for PublicKey
     /// if the serializer is human readable,
-    /// serialization is done using `serialize_bs58_check`
-    /// else, it uses `serialize_binary`
+    /// serialization is done using serialize_bs58_check
+    /// else, it uses serialize_binary
     ///
     /// # Example
     ///
@@ -440,10 +417,10 @@
 }
 
 impl<'de> ::serde::Deserialize<'de> for PublicKey {
-    /// `::serde::Deserialize` trait for `PublicKey`
+    /// ::serde::Deserialize trait for PublicKey
     /// if the deserializer is human readable,
-    /// deserialization is done using `deserialize_bs58_check`
-    /// else, it uses `deserialize_binary`
+    /// deserialization is done using deserialize_bs58_check
+    /// else, it uses deserialize_binary
     ///
     /// # Example
     ///
@@ -511,7 +488,7 @@
     }
 }
 
-/// Signature generated from a message and a `PrivateKey`.
+/// Signature generated from a message and a privateKey.
 #[derive(Clone, Copy, Debug, Eq, PartialEq)]
 pub struct Signature(schnorr::Signature);
 
@@ -548,12 +525,12 @@
 }
 
 impl Signature {
-    /// Serialize a `Signature` using `bs58` encoding with checksum.
+    /// Serialize a Signature using bs58 encoding with checksum.
     ///
     /// # Example
     ///  ```
     /// # use massa_signature::{generate_random_private_key, sign};
-    /// # use massa_hash::Hash;
+    /// # use massa_hash::hash::Hash;
     /// # use serde::{Deserialize, Serialize};
     /// let private_key = generate_random_private_key();
     /// let data = Hash::compute_from("Hello World!".as_bytes());
@@ -570,7 +547,7 @@
     /// # Example
     ///  ```
     /// # use massa_signature::{generate_random_private_key, sign};
-    /// # use massa_hash::Hash;
+    /// # use massa_hash::hash::Hash;
     /// # use serde::{Deserialize, Serialize};
     /// let private_key = generate_random_private_key();
     /// let data = Hash::compute_from("Hello World!".as_bytes());
@@ -587,7 +564,7 @@
     /// # Example
     ///  ```
     /// # use massa_signature::{generate_random_private_key, sign};
-    /// # use massa_hash::Hash;
+    /// # use massa_hash::hash::Hash;
     /// # use serde::{Deserialize, Serialize};
     /// let private_key = generate_random_private_key();
     /// let data = Hash::compute_from("Hello World!".as_bytes());
@@ -599,12 +576,12 @@
         *self.0.as_ref()
     }
 
-    /// Deserialize a `Signature` using `bs58` encoding with checksum.
+    /// Deserialize a Signature using bs58 encoding with checksum.
     ///
     /// # Example
     ///  ```
     /// # use massa_signature::{generate_random_private_key, sign, Signature};
-    /// # use massa_hash::Hash;
+    /// # use massa_hash::hash::Hash;
     /// # use serde::{Deserialize, Serialize};
     /// let private_key = generate_random_private_key();
     /// let data = Hash::compute_from("Hello World!".as_bytes());
@@ -638,7 +615,7 @@
     /// # Example
     ///  ```
     /// # use massa_signature::{generate_random_private_key, sign, Signature};
-    /// # use massa_hash::Hash;
+    /// # use massa_hash::hash::Hash;
     /// # use serde::{Deserialize, Serialize};
     /// let private_key = generate_random_private_key();
     /// let data = Hash::compute_from("Hello World!".as_bytes());
@@ -657,17 +634,17 @@
 }
 
 impl ::serde::Serialize for Signature {
-    /// `::serde::Serialize` trait for `Signature`
+    /// ::serde::Serialize trait for Signature
     /// if the serializer is human readable,
-    /// serialization is done using `to_bs58_check`
-    /// else, it uses `to_bytes`
+    /// serialization is done using to_bs58_check
+    /// else, it uses to_bytes
     ///
     /// # Example
     ///
     /// Human readable serialization :
     /// ```
     /// # use massa_signature::{generate_random_private_key, sign};
-    /// # use massa_hash::Hash;
+    /// # use massa_hash::hash::Hash;
     /// # use serde::{Deserialize, Serialize};
     /// let private_key = generate_random_private_key();
     /// let data = Hash::compute_from("Hello World!".as_bytes());
@@ -686,17 +663,17 @@
 }
 
 impl<'de> ::serde::Deserialize<'de> for Signature {
-    /// `::serde::Deserialize` trait for `Signature`
+    /// ::serde::Deserialize trait for Signature
     /// if the deserializer is human readable,
-    /// deserialization is done using `from_bs58_check`
-    /// else, it uses `from_bytes`
+    /// deserialization is done using from_bs58_check
+    /// else, it uses from_bytes
     ///
     /// # Example
     ///
     /// Human readable deserialization :
     /// ```
     /// # use massa_signature::{generate_random_private_key, sign, Signature};
-    /// # use massa_hash::Hash;
+    /// # use massa_hash::hash::Hash;
     /// # use serde::{Deserialize, Serialize};
     /// let private_key = generate_random_private_key();
     /// let data = Hash::compute_from("Hello World!".as_bytes());
@@ -759,89 +736,7 @@
     }
 }
 
-<<<<<<< HEAD
 /// Derives a PublicKey from a PrivateKey.
-=======
-/// `SignatureEngine` manages key generation,
-/// signing and verification.
-/// It contains the needed context.
-struct SignatureEngine(secp256k1::Secp256k1<secp256k1::All>);
-
-impl SignatureEngine {
-    /// Derives a `PublicKey` from a `PrivateKey`.
-    ///
-    /// # Example
-    /// ```
-    /// # use massa_signature::{derive_public_key, generate_random_private_key};
-    /// # use serde::{Deserialize, Serialize};
-    /// let private_key = generate_random_private_key();
-    /// let public_key = derive_public_key(&private_key);
-    /// ```
-    fn derive_public_key(&self, private_key: &PrivateKey) -> PublicKey {
-        PublicKey(secp256k1::key::PublicKey::from_secret_key(
-            &self.0,
-            &private_key.0,
-        ))
-    }
-
-    /// Returns the `Signature` produced by signing
-    /// data bytes with a `PrivateKey`.
-    ///
-    /// # Example
-    ///  ```
-    /// # use massa_signature::{derive_public_key, generate_random_private_key, sign, PublicKey};
-    /// # use massa_hash::Hash;
-    /// # use serde::{Deserialize, Serialize};
-    /// let private_key = generate_random_private_key();
-    /// let public_key: PublicKey = derive_public_key(&private_key);
-    /// let data = Hash::compute_from("Hello World!".as_bytes());
-    /// let signature = sign(&data, &private_key).unwrap();
-    /// ```
-    fn sign(&self, hash: &Hash, private_key: &PrivateKey) -> Result<Signature, MassaHashError> {
-        let message = Message::from_slice(&hash.to_bytes())?;
-        Ok(Signature(self.0.sign(&message, &private_key.0)))
-    }
-
-    /// Checks if the `Signature` associated with data bytes
-    /// was produced with the `PrivateKey` associated to given `PublicKey`
-    ///
-    /// # Example
-    ///  ```
-    /// # use massa_signature::{derive_public_key, generate_random_private_key, sign, verify_signature, PublicKey};
-    /// # use massa_hash::Hash;
-    /// # use serde::{Deserialize, Serialize};
-    /// let private_key = generate_random_private_key();
-    /// let public_key: PublicKey = derive_public_key(&private_key);
-    /// let data = Hash::compute_from("Hello World!".as_bytes());
-    /// let signature = sign(&data, &private_key).unwrap();
-    /// let verification: bool = verify_signature(&data, &signature, &public_key).is_ok();
-    /// ```
-    fn verify(
-        &self,
-        hash: &Hash,
-        signature: &Signature,
-        public_key: &PublicKey,
-    ) -> Result<(), MassaHashError> {
-        let message = Message::from_slice(&hash.to_bytes())?;
-        Ok(self.0.verify(&message, &signature.0, &public_key.0)?)
-    }
-}
-
-/// Generate a random private key from a random draw.
-///
-/// # Example
-/// ```
-/// # use massa_signature::{derive_public_key, generate_random_private_key};
-/// # use serde::{Deserialize, Serialize};
-/// let private_key = generate_random_private_key();
-pub fn generate_random_private_key() -> PrivateKey {
-    use secp256k1::rand::rngs::OsRng;
-    let mut rng = OsRng::new().expect("OsRng");
-    PrivateKey(secp256k1::key::SecretKey::new(&mut rng))
-}
-
-/// Derives a `PublicKey` from a `PrivateKey`.
->>>>>>> 939cc7f6
 ///
 /// # Example
 /// ```
@@ -854,29 +749,19 @@
     PublicKey(private_key.0.public_key())
 }
 
-<<<<<<< HEAD
 /// Returns the Signature produced by signing
 /// data bytes with a PrivateKey.
-=======
-/// Returns the `Signature` produced by signing
-/// data bytes with a `PrivateKey`.
->>>>>>> 939cc7f6
 ///
 /// # Example
 ///  ```
 /// # use massa_signature::{derive_public_key, generate_random_private_key, sign, PublicKey};
-<<<<<<< HEAD
 /// # use massa_hash::hash::Hash;
-=======
-/// # use massa_hash::Hash;
->>>>>>> 939cc7f6
 /// # use serde::{Deserialize, Serialize};
 /// let private_key = generate_random_private_key();
 /// let public_key: PublicKey = derive_public_key(&private_key);
 /// let data = Hash::compute_from("Hello World!".as_bytes());
 /// let signature = sign(&data, &private_key).unwrap();
 /// ```
-<<<<<<< HEAD
 pub fn sign(hash: &Hash, private_key: &PrivateKey) -> Result<Signature, MassaSignatureError> {
     let message = Message::from_slice(hash.to_bytes())?;
     Ok(Signature(SECP256K1.sign_schnorr(&message, &private_key.0)))
@@ -884,23 +769,11 @@
 
 /// Checks if the Signature associated with data bytes
 /// was produced with the PrivateKey associated to given PublicKey
-=======
-pub fn sign(hash: &Hash, private_key: &PrivateKey) -> Result<Signature, MassaHashError> {
-    SIGNATURE_ENGINE.with(|signature_engine| signature_engine.sign(hash, private_key))
-}
-
-/// Checks if the Signature associated with data bytes
-/// was produced with the `PrivateKey` associated to given `PublicKey`
->>>>>>> 939cc7f6
 ///
 /// # Example
 ///  ```
 /// # use massa_signature::{derive_public_key, generate_random_private_key, sign, verify_signature, PublicKey};
-<<<<<<< HEAD
 /// # use massa_hash::hash::Hash;
-=======
-/// # use massa_hash::Hash;
->>>>>>> 939cc7f6
 /// # use serde::{Deserialize, Serialize};
 /// let private_key = generate_random_private_key();
 /// let public_key: PublicKey = derive_public_key(&private_key);
@@ -930,7 +803,7 @@
 #[cfg(test)]
 mod tests {
     use super::*;
-    use massa_hash::Hash;
+    use massa_hash::hash::Hash;
     use serial_test::serial;
 
     #[test]
