[package]
name = "massa_grpc"
<<<<<<< HEAD
version = "0.27.1"
=======
version = "0.27.2"
>>>>>>> 77f33a09
edition = "2021"
description = "GRPC API for Massa Blockchain"
repository = "https://github.com/massalabs/massa/"
homepage = "https://massa.net"
documentation = "https://docs.massa.net/"

[features]
test-exports = []

[dependencies]
massa-proto-rs = { workspace = true, "features" = ["tonic"] }
displaydoc = { workspace = true }
thiserror = { workspace = true }
tonic = { workspace = true, "features" = ["gzip", "tls"] }
tonic-web = { workspace = true }
tonic-reflection = { workspace = true }
tonic-health = { workspace = true }
tower-http = { workspace = true, "features" = ["cors"] }
hyper = { workspace = true }
futures-util = { workspace = true }
serde = { workspace = true, "features" = ["derive"] }
tokio = { workspace = true, "features" = ["rt-multi-thread", "macros"] }
tokio-stream = { workspace = true }                                      # BOM UPGRADE     Revert to "0.1.12" if problem
tracing = { workspace = true }
parking_lot = { workspace = true, "features" = ["deadlock_detection"] }
h2 = { workspace = true }
itertools = { workspace = true }
# test

massa_consensus_exports = { workspace = true }
massa_hash = { workspace = true }
massa_models = { workspace = true }
massa_pos_exports = { workspace = true }
massa_pool_exports = { workspace = true }
massa_protocol_exports = { workspace = true }
massa_execution_exports = { workspace = true }
massa_storage = { workspace = true }
massa_time = { workspace = true }
massa_wallet = { workspace = true }
massa_serialization = { workspace = true }
massa_versioning = { workspace = true }
massa_signature = { workspace = true }
massa_bootstrap = { workspace = true }
massa_sdk = { workspace = true }

[dev-dependencies]
massa_consensus_exports = { workspace = true, "features" = ["test-exports"] }
massa_protocol_exports = { workspace = true, "features" = ["test-exports"] }
massa_final_state = { workspace = true }
tokio = { workspace = true, "features" = ["test-util", "time"] }
num = {workspace = true}<|MERGE_RESOLUTION|>--- conflicted
+++ resolved
@@ -1,10 +1,6 @@
 [package]
 name = "massa_grpc"
-<<<<<<< HEAD
-version = "0.27.1"
-=======
 version = "0.27.2"
->>>>>>> 77f33a09
 edition = "2021"
 description = "GRPC API for Massa Blockchain"
 repository = "https://github.com/massalabs/massa/"
