--- conflicted
+++ resolved
@@ -21,15 +21,11 @@
 serde = {workspace = true, "features" = ["derive"]}
 tokio = {workspace = true, "features" = ["rt-multi-thread", "macros"]}
 tokio-stream = {workspace = true}   # BOM UPGRADE     Revert to "0.1.12" if problem
-<<<<<<< HEAD
-h2 = {workspace = true}
 tracing = {workspace = true}
 parking_lot = {workspace = true, "features" = ["deadlock_detection"]}
-=======
 itertools = {workspace = true}
 h2 = {workspace = true}
-tracing = {workspace = true}
->>>>>>> 735076df
+
 massa_consensus_exports = {workspace = true}
 massa_hash = {workspace = true}
 massa_models = {workspace = true}
@@ -42,11 +38,8 @@
 massa_wallet = {workspace = true}
 massa_serialization = {workspace = true}
 massa_versioning = {workspace = true}
-<<<<<<< HEAD
 massa_signature = {workspace = true}
 massa_bootstrap = {workspace = true}
-=======
->>>>>>> 735076df
 
 [dev-dependencies]
 num = {workspace = true}
