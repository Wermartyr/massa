--- conflicted
+++ resolved
@@ -714,12 +714,6 @@
 ) -> Result<(), BootstrapError> {
     massa_trace!("bootstrap.lib.manage_bootstrap", {});
     let read_error_timeout: Duration = bootstrap_config.read_error_timeout.into();
-<<<<<<< HEAD
-=======
-
-    // TODO: make network_command_sender non-async and remove both the variable and the method
-    let rt_hack = massa_network_exports::make_runtime();
->>>>>>> 72237ba1
 
     let Some(hs_timeout) = step_timeout_duration(&deadline, &bootstrap_config.read_timeout.to_duration()) else {
         return Err(BootstrapError::Interupted("insufficient time left to begin handshake".to_string()));
