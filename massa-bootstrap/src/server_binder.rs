// Copyright (c) 2022 MASSA LABS <info@massa.net>

use crate::error::BootstrapError;
use crate::establisher::types::Duplex;
use crate::messages::BootstrapMessageClient;
use crate::messages::BootstrapMessageServer;
use massa_hash::Hash;
use massa_hash::HASH_SIZE_BYTES;
use massa_models::Version;
use massa_models::{
    constants::BOOTSTRAP_RANDOMNESS_SIZE_BYTES, with_serialization_context, DeserializeCompact,
    DeserializeMinBEInt, SerializeCompact, SerializeMinBEInt,
};
use massa_signature::{sign, PrivateKey};
use std::convert::TryInto;
use tokio::io::{AsyncReadExt, AsyncWriteExt};

/// Bootstrap server binder
pub struct BootstrapServerBinder {
    max_bootstrap_message_size: u32,
    size_field_len: usize,
    local_privkey: PrivateKey,
    duplex: Duplex,
    prev_message: Option<Hash>,
}

impl BootstrapServerBinder {
    /// Creates a new `WriteBinder`.
    ///
    /// # Argument
    /// * duplex: duplex stream.
    pub fn new(duplex: Duplex, local_privkey: PrivateKey) -> Self {
        let max_bootstrap_message_size =
            with_serialization_context(|context| context.max_bootstrap_message_size);
        let size_field_len = u32::be_bytes_min_length(max_bootstrap_message_size);
        BootstrapServerBinder {
            max_bootstrap_message_size,
            size_field_len,
            local_privkey,
            duplex,
            prev_message: None,
        }
    }
}

impl BootstrapServerBinder {
    /// Performs a handshake. Should be called after connection
    /// NOT cancel-safe
    /// MUST always be followed by a send of the BootstrapMessage::BootstrapTime
    pub async fn handshake(&mut self, version: Version) -> Result<(), BootstrapError> {
        // read version and random bytes, send signature
        let msg_hash = {
            let version_bytes = version.to_bytes_compact()?;
            let mut msg_bytes = vec![0u8; version_bytes.len() + BOOTSTRAP_RANDOMNESS_SIZE_BYTES];
            self.duplex.read_exact(&mut msg_bytes).await?;
            let received_version = Version::from_bytes_compact(&msg_bytes[..version_bytes.len()])?;
            if !received_version.0.is_compatible(&version) {
                return Err(BootstrapError::IncompatibleVersionError(format!("Received a bad incompatible version in handshake. (excepted: {}, received: {})", version, received_version.0)));
            }
            Hash::compute_from(&msg_bytes)
        };

        // save prev sig
        self.prev_message = Some(msg_hash);

        Ok(())
    }

    /// Writes the next message. NOT cancel-safe
    pub async fn send(&mut self, msg: BootstrapMessageServer) -> Result<(), BootstrapError> {
        // serialize message
        let msg_bytes = msg.to_bytes_compact()?;
        let msg_len: u32 = msg_bytes.len().try_into().map_err(|e| {
            BootstrapError::GeneralError(format!("bootstrap message too large to encode: {}", e))
        })?;

        // compute signature
        let sig = {
            if let Some(prev_message) = self.prev_message {
                // there was a previous message: sign(prev_msg_hash + msg)
                let mut signed_data =
                    Vec::with_capacity(HASH_SIZE_BYTES.saturating_add(msg_len as usize));
                signed_data.extend(prev_message.to_bytes());
                signed_data.extend(&msg_bytes);
                sign(&Hash::compute_from(&signed_data), &self.local_privkey)?
            } else {
                // there was no previous message: sign(msg)
                sign(&Hash::compute_from(&msg_bytes), &self.local_privkey)?
            }
        };

        // send signature
        self.duplex.write_all(&sig.to_bytes()).await?;

        // send message length
        {
            let msg_len_bytes = msg_len.to_be_bytes_min(self.max_bootstrap_message_size)?;
            self.duplex.write_all(&msg_len_bytes).await?;
        }

        // send message
        self.duplex.write_all(&msg_bytes).await?;

        // save prev sig
        self.prev_message = Some(Hash::compute_from(&sig.to_bytes()));

        Ok(())
    }

    #[allow(dead_code)]
    /// Read a message sent from the client (not signed). NOT cancel-safe
    pub async fn next(&mut self) -> Result<BootstrapMessageClient, BootstrapError> {
        // read prev hash
        let received_prev_hash = {
            if self.prev_message.is_some() {
                let mut hash_bytes = [0u8; HASH_SIZE_BYTES];
                self.duplex.read_exact(&mut hash_bytes).await?;
                Some(Hash::from_bytes(&hash_bytes)?)
            } else {
                None
            }
        };

        // read message length
        let msg_len = {
            let mut msg_len_bytes = vec![0u8; self.size_field_len];
            self.duplex.read_exact(&mut msg_len_bytes[..]).await?;
            u32::from_be_bytes_min(&msg_len_bytes, self.max_bootstrap_message_size)?.0
        };

        // read message
        let mut msg_bytes = vec![0u8; msg_len as usize];
        self.duplex.read_exact(&mut msg_bytes).await?;

        // check previous hash
        if received_prev_hash != self.prev_message {
            return Err(BootstrapError::GeneralError(
                "Message sequencing has been broken".to_string(),
            ));
        }

        // update previous hash
        if let Some(prev_hash) = received_prev_hash {
            // there was a previous message: hash(prev_hash + message)
            let mut hashed_bytes =
                Vec::with_capacity(HASH_SIZE_BYTES.saturating_add(msg_bytes.len()));
            hashed_bytes.extend(prev_hash.to_bytes());
            hashed_bytes.extend(&msg_bytes);
            self.prev_message = Some(Hash::compute_from(&hashed_bytes));
        } else {
            // no previous message: hash message only
            self.prev_message = Some(Hash::compute_from(&msg_bytes));
<<<<<<< HEAD
            let (msg, _len) = BootstrapMessageClient::from_bytes_compact(&msg_bytes)?;
            msg
        };
=======
        }

        // deserialize message
        let (msg, _len) = BootstrapMessage::from_bytes_compact(&msg_bytes)?;
>>>>>>> db2e7867

        Ok(msg)
    }
}<|MERGE_RESOLUTION|>--- conflicted
+++ resolved
@@ -150,16 +150,10 @@
         } else {
             // no previous message: hash message only
             self.prev_message = Some(Hash::compute_from(&msg_bytes));
-<<<<<<< HEAD
-            let (msg, _len) = BootstrapMessageClient::from_bytes_compact(&msg_bytes)?;
-            msg
-        };
-=======
         }
 
         // deserialize message
         let (msg, _len) = BootstrapMessage::from_bytes_compact(&msg_bytes)?;
->>>>>>> db2e7867
 
         Ok(msg)
     }
