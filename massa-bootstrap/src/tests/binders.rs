--- conflicted
+++ resolved
@@ -70,12 +70,8 @@
     let addr = server.local_addr().unwrap();
     let client = std::net::TcpStream::connect(addr).unwrap();
     let server = server.accept().unwrap();
-<<<<<<< HEAD
     server.0.set_nonblocking(true).unwrap();
-    // let (client, server) = duplex(1000000);
-=======
-
->>>>>>> 050a69ad
+
     let mut server = BootstrapServerBinder::new(
         mio::net::TcpStream::from_std(server.0),
         server_keypair.clone(),
