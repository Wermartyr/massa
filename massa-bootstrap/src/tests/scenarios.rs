// Copyright (c) 2022 MASSA LABS <info@massa.net>

use super::tools::{
    get_boot_state, get_peers, get_random_final_state_bootstrap, get_random_ledger_changes,
};
use crate::listener::PollEvent;
use crate::tests::tools::{
    get_random_async_pool_changes, get_random_executed_de_changes, get_random_executed_ops_changes,
    get_random_pos_changes,
};
use crate::{
    client::MockBSConnector, get_state, server::MockBSEventPoller, start_bootstrap_server,
    tests::tools::get_bootstrap_config,
};
use crate::{BootstrapConfig, BootstrapManager, BootstrapTcpListener};
use massa_async_pool::AsyncPoolConfig;
use massa_consensus_exports::{
    bootstrapable_graph::BootstrapableGraph, test_exports::MockConsensusControllerImpl,
};
use massa_db::{DBBatch, MassaDB, MassaDBConfig};
use massa_executed_ops::{ExecutedDenunciationsConfig, ExecutedOpsConfig};
use massa_final_state::{
    test_exports::assert_eq_final_state, FinalState, FinalStateConfig, StateChanges,
};
use massa_hash::{Hash, HASH_SIZE_BYTES};
use massa_ledger_exports::LedgerConfig;
use massa_models::config::{
    DENUNCIATION_EXPIRE_PERIODS, ENDORSEMENT_COUNT, MAX_DEFERRED_CREDITS_LENGTH,
    MAX_DENUNCIATIONS_PER_BLOCK_HEADER, MAX_PRODUCTION_STATS_LENGTH, MAX_ROLLS_COUNT_LENGTH,
    MIP_STORE_STATS_BLOCK_CONSIDERED, MIP_STORE_STATS_COUNTERS_MAX,
};
use massa_models::{
    address::Address, config::MAX_DATASTORE_VALUE_LENGTH, node::NodeId, slot::Slot,
    streaming_step::StreamingStep, version::Version,
};
use massa_models::{
    config::{
        MAX_ASYNC_MESSAGE_DATA, MAX_ASYNC_POOL_LENGTH, MAX_DATASTORE_KEY_LENGTH, POS_SAVED_CYCLES,
    },
    prehash::PreHashSet,
};

use massa_pos_exports::{
    test_exports::assert_eq_pos_selection, PoSConfig, PoSFinalState, SelectorConfig,
};
use massa_pos_worker::start_selector_worker;
use massa_protocol_exports::MockProtocolController;
use massa_signature::KeyPair;
use massa_time::MassaTime;
use massa_versioning_worker::versioning::{
    MipComponent, MipInfo, MipState, MipStatsConfig, MipStore,
};
use mockall::Sequence;
use parking_lot::RwLock;
use std::collections::{BTreeMap, HashMap};
use std::net::{SocketAddr, TcpStream};
<<<<<<< HEAD
use std::println;
=======
use std::sync::{Condvar, Mutex};
>>>>>>> 895de15e
use std::{path::PathBuf, str::FromStr, sync::Arc, time::Duration};
use tempfile::TempDir;

lazy_static::lazy_static! {
    pub static ref BOOTSTRAP_CONFIG_KEYPAIR: (BootstrapConfig, KeyPair) = {
        let keypair = KeyPair::generate();
        (get_bootstrap_config(NodeId::new(keypair.get_public_key())), keypair)
    };
}

fn mock_bootstrap_manager(addr: SocketAddr, bootstrap_config: BootstrapConfig) -> BootstrapManager {
    // TODO from config
    let rolls_path = PathBuf::from_str("../massa-node/base_config/initial_rolls.json").unwrap();
    let thread_count = 2;
    let periods_per_cycle = 2;
    let genesis_address = Address::from_public_key(&KeyPair::generate().get_public_key());
    // setup selector local config
    let selector_local_config = SelectorConfig {
        thread_count,
        periods_per_cycle,
        genesis_address,
        ..Default::default()
    };

    // create a MIP store
    let mip_stats_cfg = MipStatsConfig {
        block_count_considered: MIP_STORE_STATS_BLOCK_CONSIDERED,
        counters_max: MIP_STORE_STATS_COUNTERS_MAX,
    };
    let mi_1 = MipInfo {
        name: "MIP-0002".to_string(),
        version: 2,
        components: HashMap::from([(MipComponent::Address, 1)]),
        start: MassaTime::from(5),
        timeout: MassaTime::from(10),
        activation_delay: MassaTime::from(4),
    };
    let state_1 = MipState::new(MassaTime::from(3));
    let mip_store = MipStore::try_from(([(mi_1, state_1)], mip_stats_cfg.clone())).unwrap();

    // start bootstrap manager
    let (_, keypair): &(BootstrapConfig, KeyPair) = &BOOTSTRAP_CONFIG_KEYPAIR;
    let mut mocked1 = Box::new(MockProtocolController::new());
    let mocked2 = Box::new(MockProtocolController::new());
    mocked1.expect_clone_box().return_once(move || mocked2);

    // start proof-of-stake selectors
    let (_server_selector_manager, server_selector_controller) =
        start_selector_worker(selector_local_config.clone())
            .expect("could not start server selector controller");

    // setup final state local config
    let temp_dir = TempDir::new().unwrap();
    let db_config = MassaDBConfig {
        path: temp_dir.path().to_path_buf(),
        max_history_length: 10,
        thread_count,
    };
    let db = Arc::new(RwLock::new(MassaDB::new(db_config)));
    let final_state_local_config = FinalStateConfig {
        ledger_config: LedgerConfig {
            thread_count,
            initial_ledger_path: "".into(),
            disk_ledger_path: temp_dir.path().to_path_buf(),
            max_key_length: MAX_DATASTORE_KEY_LENGTH,
            max_datastore_value_length: MAX_DATASTORE_VALUE_LENGTH,
        },
        async_pool_config: AsyncPoolConfig {
            thread_count,
            max_length: MAX_ASYNC_POOL_LENGTH,
            max_async_message_data: MAX_ASYNC_MESSAGE_DATA,
            max_key_length: MAX_DATASTORE_KEY_LENGTH as u32,
        },
        pos_config: PoSConfig {
            periods_per_cycle,
            thread_count,
            cycle_history_length: POS_SAVED_CYCLES,
            max_rolls_length: MAX_ROLLS_COUNT_LENGTH,
            max_production_stats_length: MAX_PRODUCTION_STATS_LENGTH,
            max_credit_length: MAX_DEFERRED_CREDITS_LENGTH,
        },
        executed_ops_config: ExecutedOpsConfig { thread_count },
        final_history_length: 100,
        initial_seed_string: "".into(),
        initial_rolls_path: "".into(),
        thread_count,
        periods_per_cycle,
        executed_denunciations_config: ExecutedDenunciationsConfig {
            denunciation_expire_periods: DENUNCIATION_EXPIRE_PERIODS,
            thread_count,
            endorsement_count: ENDORSEMENT_COUNT,
        },
        endorsement_count: ENDORSEMENT_COUNT,
        max_executed_denunciations_length: 1000,
        max_denunciations_per_block_header: MAX_DENUNCIATIONS_PER_BLOCK_HEADER,
    };

    let final_state_server = Arc::new(RwLock::new(get_random_final_state_bootstrap(
        PoSFinalState::new(
            final_state_local_config.pos_config.clone(),
            "",
            &rolls_path,
            server_selector_controller.clone(),
            Hash::from_bytes(&[0; HASH_SIZE_BYTES]),
            db.clone(),
        )
        .unwrap(),
        final_state_local_config.clone(),
        db.clone(),
    )));
    let mut stream_mock1 = Box::new(MockConsensusControllerImpl::new());
    let mut stream_mock2 = Box::new(MockConsensusControllerImpl::new());
    let stream_mock3 = Box::new(MockConsensusControllerImpl::new());
    stream_mock2
        .expect_clone_box()
        .return_once(move || stream_mock3);
    stream_mock1
        .expect_clone_box()
        .return_once(move || stream_mock2);

    start_bootstrap_server(
        BootstrapTcpListener::new(&addr).unwrap().1,
        stream_mock1,
        mocked1,
        final_state_server,
        bootstrap_config.clone(),
        keypair.clone(),
        Version::from_str("TEST.1.10").unwrap(),
        mip_store,
    )
    .unwrap()
}

#[test]
fn test_bootstrap_whitelist() {
    let addr: SocketAddr = "127.0.0.1:8080".parse().unwrap();
    let (config, _keypair): &(BootstrapConfig, KeyPair) = &BOOTSTRAP_CONFIG_KEYPAIR;
    let _bs_manager = mock_bootstrap_manager(addr.clone(), config.clone());

    let conn = TcpStream::connect(addr);
    conn.unwrap();
}

//#[ignore]
#[test]
fn test_bootstrap_server() {
    let thread_count = 2;
    let periods_per_cycle = 2;
    let (bootstrap_config, keypair): &(BootstrapConfig, KeyPair) = &BOOTSTRAP_CONFIG_KEYPAIR;
    let rolls_path = PathBuf::from_str("../massa-node/base_config/initial_rolls.json").unwrap();
    let genesis_address = Address::from_public_key(&KeyPair::generate().get_public_key());

    // let (consensus_controller, mut consensus_event_receiver) =
    //     MockConsensusController::new_with_receiver();
    // let (network_cmd_tx, mut network_cmd_rx) = mpsc::channel::<NetworkCommand>(5);

    // create a MIP store
    let mip_stats_cfg = MipStatsConfig {
        block_count_considered: MIP_STORE_STATS_BLOCK_CONSIDERED,
        counters_max: MIP_STORE_STATS_COUNTERS_MAX,
    };
    let mi_1 = MipInfo {
        name: "MIP-0002".to_string(),
        version: 2,
        components: HashMap::from([(MipComponent::Address, 1)]),
        start: MassaTime::from(5),
        timeout: MassaTime::from(10),
        activation_delay: MassaTime::from(4),
    };
    let state_1 = MipState::new(MassaTime::from(3));
    let mip_store = MipStore::try_from(([(mi_1, state_1)], mip_stats_cfg.clone())).unwrap();

    // setup final state local config
    let temp_dir_server = TempDir::new().unwrap();
    let db_server_config = MassaDBConfig {
        path: temp_dir_server.path().to_path_buf(),
        max_history_length: 100,
        thread_count,
    };
    let db_server = Arc::new(RwLock::new(MassaDB::new(db_server_config)));
    let temp_dir_client = TempDir::new().unwrap();
    let db_client_config = MassaDBConfig {
        path: temp_dir_client.path().to_path_buf(),
        max_history_length: 100,
        thread_count,
    };
    let db_client = Arc::new(RwLock::new(MassaDB::new(db_client_config)));
    let final_state_local_config = FinalStateConfig {
        ledger_config: LedgerConfig {
            thread_count,
            initial_ledger_path: "".into(),
            disk_ledger_path: temp_dir_server.path().to_path_buf(),
            max_key_length: MAX_DATASTORE_KEY_LENGTH,
            max_datastore_value_length: MAX_DATASTORE_VALUE_LENGTH,
        },
        async_pool_config: AsyncPoolConfig {
            thread_count,
            max_length: MAX_ASYNC_POOL_LENGTH,
            max_async_message_data: MAX_ASYNC_MESSAGE_DATA,
            max_key_length: MAX_DATASTORE_KEY_LENGTH as u32,
        },
        pos_config: PoSConfig {
            periods_per_cycle,
            thread_count,
            cycle_history_length: POS_SAVED_CYCLES,
            max_rolls_length: MAX_ROLLS_COUNT_LENGTH,
            max_production_stats_length: MAX_PRODUCTION_STATS_LENGTH,
            max_credit_length: MAX_DEFERRED_CREDITS_LENGTH,
        },
        executed_ops_config: ExecutedOpsConfig { thread_count },
        executed_denunciations_config: ExecutedDenunciationsConfig {
            denunciation_expire_periods: DENUNCIATION_EXPIRE_PERIODS,
            thread_count,
            endorsement_count: ENDORSEMENT_COUNT,
        },
        final_history_length: 100,
        initial_seed_string: "".into(),
        initial_rolls_path: "".into(),
        endorsement_count: ENDORSEMENT_COUNT,
        max_executed_denunciations_length: 1000,
        thread_count,
        periods_per_cycle,
        max_denunciations_per_block_header: MAX_DENUNCIATIONS_PER_BLOCK_HEADER,
    };

    // setup selector local config
    let selector_local_config = SelectorConfig {
        thread_count,
        periods_per_cycle,
        genesis_address,
        ..Default::default()
    };

    // start proof-of-stake selectors
    let (mut server_selector_manager, server_selector_controller) =
        start_selector_worker(selector_local_config.clone())
            .expect("could not start server selector controller");
    let (mut client_selector_manager, client_selector_controller) =
        start_selector_worker(selector_local_config)
            .expect("could not start client selector controller");

    let pos_server = PoSFinalState::new(
        final_state_local_config.pos_config.clone(),
        "",
        &rolls_path,
        server_selector_controller.clone(),
        Hash::from_bytes(&[0; HASH_SIZE_BYTES]),
        db_server.clone(),
    );

    // setup final states
    let final_state_server = Arc::new(RwLock::new(get_random_final_state_bootstrap(
        pos_server.unwrap(),
        final_state_local_config.clone(),
        db_server.clone(),
    )));

    let mut cur_slot: Slot = Slot::new(0, thread_count - 1);
    for _i in 0..11 {
        final_state_server
            .write()
            .db
            .write()
            .write_changes(BTreeMap::new(), Some(cur_slot), false)
            .unwrap();
        cur_slot = cur_slot.get_next_slot(thread_count).unwrap();
    }

    let final_state_client = Arc::new(RwLock::new(FinalState::create_final_state(
        PoSFinalState::new(
            final_state_local_config.pos_config.clone(),
            "",
            &rolls_path,
            client_selector_controller.clone(),
            Hash::from_bytes(&[0; HASH_SIZE_BYTES]),
            db_client.clone(),
        )
        .unwrap(),
        final_state_local_config,
        db_client.clone(),
    )));

    // setup final state mocks.
    // TODO: work out a way to handle the clone shenanigans in a cleaner manner
    let final_state_client_clone = final_state_client.clone();
    let final_state_server_clone1 = final_state_server.clone();
    let final_state_server_clone2 = final_state_server.clone();

    let (mock_bs_listener, mock_remote_connector) = conn_establishment_mocks();
    // Setup network command mock-story: hard-code the result of getting bootstrap peers
    let mut mocked1 = MockProtocolController::new();
    let mut mocked2 = Box::new(MockProtocolController::new());
    mocked2
        .expect_get_bootstrap_peers()
        .times(1)
        .returning(|| Ok(get_peers(&keypair.clone())));

    mocked1.expect_clone_box().return_once(move || mocked2);

    let mut stream_mock1 = Box::new(MockConsensusControllerImpl::new());
    let mut stream_mock2 = Box::new(MockConsensusControllerImpl::new());
    let mut stream_mock3 = Box::new(MockConsensusControllerImpl::new());
    let mut seq = mockall::Sequence::new();

    let sent_graph = get_boot_state();
    let sent_graph_clone = sent_graph.clone();
    stream_mock3
        .expect_get_bootstrap_part()
        .times(1)
        .in_sequence(&mut seq)
        .returning(move |_, slot| {
            if StreamingStep::Ongoing(Slot::new(1, 1)) == slot {
                Ok((
                    sent_graph_clone.clone(),
                    PreHashSet::default(),
                    StreamingStep::Started,
                ))
            } else {
                Ok((
                    BootstrapableGraph {
                        final_blocks: vec![],
                    },
                    PreHashSet::default(),
                    StreamingStep::Finished(None),
                ))
            }
        });

    stream_mock2
        .expect_clone_box()
        .return_once(move || stream_mock3);
    stream_mock1
        .expect_clone_box()
        .return_once(move || stream_mock2);

    let cloned_store = mip_store.clone();

    // Start the bootstrap server thread
    let bootstrap_manager_thread = std::thread::Builder::new()
        .name("bootstrap_thread".to_string())
        .spawn(move || {
            start_bootstrap_server(
                mock_bs_listener,
                stream_mock1,
                Box::new(mocked1),
                final_state_server_clone1,
                bootstrap_config.clone(),
                keypair.clone(),
                Version::from_str("TEST.1.10").unwrap(),
                cloned_store,
            )
            .unwrap()
        })
        .unwrap();

    // launch the modifier thread
    let list_changes: Arc<RwLock<Vec<(Slot, StateChanges)>>> = Arc::new(RwLock::new(Vec::new()));
    let list_changes_clone = list_changes.clone();
    let mod_thread = std::thread::Builder::new()
        .name("modifier thread".to_string())
        .spawn(move || {
            let mut current_slot = Slot::new(5, 1);

            for _ in 0..10 {
                std::thread::sleep(Duration::from_millis(500));
                let mut final_write = final_state_server_clone2.write();
                let next = current_slot.get_next_slot(thread_count).unwrap();

                final_write.slot = next;

                println!("ADDING CHANGES for slot {:?}", next);
                let changes = StateChanges {
                    pos_changes: get_random_pos_changes(10),
                    ledger_changes: get_random_ledger_changes(10),
                    async_pool_changes: get_random_async_pool_changes(10, thread_count),
                    executed_ops_changes: get_random_executed_ops_changes(10),
                    executed_denunciations_changes: get_random_executed_de_changes(10),
                };

                let mut batch = DBBatch::new();

                // TODO: UNCOMMENT AND DEAL WITH ERROR
                /*final_write
                .pos_state
                .apply_changes_to_batch(changes.pos_changes.clone(), next, false, &mut batch)
                .unwrap();*/
                final_write
                    .ledger
                    .apply_changes_to_batch(changes.ledger_changes.clone(), &mut batch);
                final_write
                    .async_pool
                    .apply_changes_to_batch(&changes.async_pool_changes, &mut batch);
                final_write.executed_ops.apply_changes_to_batch(
                    changes.executed_ops_changes.clone(),
                    next,
                    &mut batch,
                );
                final_write.executed_denunciations.apply_changes_to_batch(
                    changes.executed_denunciations_changes.clone(),
                    next,
                    &mut batch,
                );

                final_write.db.write().write_batch(batch, Some(next));

                final_write.db.write().cur_change_id = next;

                let mut list_changes_write = list_changes_clone.write();
                list_changes_write.push((next, changes));

                current_slot = next;
            }
        })
        .unwrap();

    // launch the get_state process
<<<<<<< HEAD
    let bootstrap_res = make_runtime()
        .block_on(get_state(
            bootstrap_config,
            final_state_client_clone,
            mock_remote_connector,
            Version::from_str("TEST.1.10").unwrap(),
            MassaTime::now().unwrap().saturating_sub(1000.into()),
            None,
            None,
        ))
        .unwrap();

=======
    let bootstrap_res = get_state(
        bootstrap_config,
        final_state_client_clone,
        mock_remote_connector,
        Version::from_str("TEST.1.10").unwrap(),
        MassaTime::now().unwrap().saturating_sub(1000.into()),
        None,
        None,
        Arc::new((Mutex::new(false), Condvar::new())),
    )
    .unwrap();
    // apply the changes to the server state before matching with the client
    {
        let mut final_state_server_write = final_state_server.write();
        let list_changes_read = list_changes.read().clone();
        // note: skip the first change to match the update loop behaviour
        for (slot, change) in list_changes_read.iter().skip(1) {
            final_state_server_write
                .pos_state
                .apply_changes(change.pos_changes.clone(), *slot, false)
                .unwrap();
            final_state_server_write.ledger.apply_changes(
                change.ledger_changes.clone(),
                *slot,
                None,
            );
            final_state_server_write
                .async_pool
                .apply_changes_unchecked(&change.async_pool_changes);
            final_state_server_write
                .executed_ops
                .apply_changes(change.executed_ops_changes.clone(), *slot);
        }
    }
>>>>>>> 895de15e
    // Make sure the modifier thread has done its job
    mod_thread.join().unwrap();

    {
        let mut final_state_client_write = final_state_client.write();
        final_state_client_write.recompute_caches();
        final_state_client_write.init_ledger_hash();
    }

    let slot_client = final_state_client.read().db.read().get_change_id();
    let slot_server = final_state_server.read().db.read().get_change_id();

    println!("slot client: {:?}", slot_client);
    println!("slot server: {:?}", slot_server);

    let hash_client = final_state_client
        .read()
        .db
        .read()
        .compute_hash_from_scratch();
    let hash_server = final_state_server
        .read()
        .db
        .read()
        .compute_hash_from_scratch();

    println!("hash client: {:?}", hash_client);
    println!("hash server: {:?}", hash_server);

    // check final states
    assert_eq_final_state(&final_state_server.read(), &final_state_client.read());

    // TODO: UNCOMMENT AND DEAL WITH ERROR
    //assert_eq_final_state_hash(&final_state_server.read(), &final_state_client.read());

    // compute initial draws
    final_state_server.write().compute_initial_draws().unwrap();
    final_state_client.write().compute_initial_draws().unwrap();
    // check selection draw
    let server_selection = server_selector_controller.get_entire_selection();
    let client_selection = client_selector_controller.get_entire_selection();
    assert_eq_pos_selection(&server_selection, &client_selection);

    // check peers
    assert_eq!(
        get_peers(&keypair).0,
        bootstrap_res.peers.unwrap().0,
        "mismatch between sent and received peers"
    );

    // check graphs
    // TODO: UNCOMMENT AND DEAL WITH ERROR
    //assert_eq_bootstrap_graph(&sent_graph, &bootstrap_res.graph.unwrap());

    // check mip store
    let mip_raw_orig = mip_store.0.read().to_owned();
    let mip_raw_received = bootstrap_res.mip_store.unwrap().0.read().to_owned();
    assert_eq!(mip_raw_orig, mip_raw_received);

    // stop bootstrap server
    bootstrap_manager_thread
        .join()
        .unwrap()
        .stop()
        .expect("could not stop bootstrap server");

    // stop selector controllers
    server_selector_manager.stop();
    client_selector_manager.stop();
}

fn conn_establishment_mocks() -> (MockBSEventPoller, MockBSConnector) {
    // Setup the server/client connection
    // Bind a TcpListener to localhost on a specific port
    let listener = std::net::TcpListener::bind("127.0.0.1:8069").unwrap();

    // Due to the limitations of the mocking system, the listener must loop-accept in a dedicated
    // thread. We use a channel to make the connection available in the mocked `accept` method
    let (conn_tx, conn_rx) = std::sync::mpsc::sync_channel(100);
    std::thread::Builder::new()
        .name("mock-listen-loop".to_string())
        .spawn(move || loop {
            conn_tx.send(listener.accept().unwrap()).unwrap()
        })
        .unwrap();

    // Mock the connection setups
    // TODO: Why is it twice, and not just once?
    let mut seq = Sequence::new();
    let mut mock_bs_listener = MockBSEventPoller::new();
    mock_bs_listener
        .expect_poll()
        .times(1)
        // Mock the `accept` method here by receiving from the listen-loop thread
        .returning(move || Ok(PollEvent::NewConnection(conn_rx.recv().unwrap())))
        .in_sequence(&mut seq);
    mock_bs_listener
        .expect_poll()
        .times(1)
        // Mock the `accept` method here by receiving from the listen-loop thread
        .returning(move || Ok(PollEvent::Stop))
        .in_sequence(&mut seq);

    let mut seq = Sequence::new();
    let mut mock_remote_connector = MockBSConnector::new();
    mock_remote_connector
        .expect_connect_timeout()
        .times(1)
        .returning(move |_, _| Ok(std::net::TcpStream::connect("127.0.0.1:8069").unwrap()))
        .in_sequence(&mut seq);
    (mock_bs_listener, mock_remote_connector)
}<|MERGE_RESOLUTION|>--- conflicted
+++ resolved
@@ -54,11 +54,8 @@
 use parking_lot::RwLock;
 use std::collections::{BTreeMap, HashMap};
 use std::net::{SocketAddr, TcpStream};
-<<<<<<< HEAD
 use std::println;
-=======
 use std::sync::{Condvar, Mutex};
->>>>>>> 895de15e
 use std::{path::PathBuf, str::FromStr, sync::Arc, time::Duration};
 use tempfile::TempDir;
 
@@ -475,20 +472,6 @@
         .unwrap();
 
     // launch the get_state process
-<<<<<<< HEAD
-    let bootstrap_res = make_runtime()
-        .block_on(get_state(
-            bootstrap_config,
-            final_state_client_clone,
-            mock_remote_connector,
-            Version::from_str("TEST.1.10").unwrap(),
-            MassaTime::now().unwrap().saturating_sub(1000.into()),
-            None,
-            None,
-        ))
-        .unwrap();
-
-=======
     let bootstrap_res = get_state(
         bootstrap_config,
         final_state_client_clone,
@@ -500,30 +483,7 @@
         Arc::new((Mutex::new(false), Condvar::new())),
     )
     .unwrap();
-    // apply the changes to the server state before matching with the client
-    {
-        let mut final_state_server_write = final_state_server.write();
-        let list_changes_read = list_changes.read().clone();
-        // note: skip the first change to match the update loop behaviour
-        for (slot, change) in list_changes_read.iter().skip(1) {
-            final_state_server_write
-                .pos_state
-                .apply_changes(change.pos_changes.clone(), *slot, false)
-                .unwrap();
-            final_state_server_write.ledger.apply_changes(
-                change.ledger_changes.clone(),
-                *slot,
-                None,
-            );
-            final_state_server_write
-                .async_pool
-                .apply_changes_unchecked(&change.async_pool_changes);
-            final_state_server_write
-                .executed_ops
-                .apply_changes(change.executed_ops_changes.clone(), *slot);
-        }
-    }
->>>>>>> 895de15e
+
     // Make sure the modifier thread has done its job
     mod_thread.join().unwrap();
 
