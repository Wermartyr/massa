[package]
name = "massa_bootstrap"
version = "0.24.0"
authors = ["Massa Labs <info@massa.net>"]
edition = "2021"

[features]
testing = ["massa_final_state/testing", "massa_ledger_worker/testing", "massa_consensus_exports/testing", "massa_async_pool/testing"]
sandbox = ["massa_async_pool/sandbox", "massa_final_state/sandbox", "massa_models/sandbox"]

[dependencies]
<<<<<<< HEAD
displaydoc = "0.2"
num_enum = "0.5"
nom = "=7.1"
rand = "0.8"
serde = { version = "1.0", features = ["derive"] }
serde_json = "1.0"
humantime = "2.1.0"
thiserror = "1.0"
parking_lot = { version = "0.12", features = ["deadlock_detection"] }
tracing = "0.1"
substruct = { git = "https://github.com/sydhds/substruct" }
socket2 = "0.4.7"
crossbeam = "0.8.2"
mio =  { version = "0.8", features = ["net", "os-poll"] }

# custom modules
massa_consensus_exports = { path = "../massa-consensus-exports" }
massa_final_state = { path = "../massa-final-state" }
massa_hash = { path = "../massa-hash" }
massa_logging = { path = "../massa-logging" }
massa_models = { path = "../massa-models" }
massa_protocol_exports = { path = "../massa-protocol-exports" }
massa_serialization = { path = "../massa-serialization" }
massa_signature = { path = "../massa-signature" }
massa_pos_exports = { path = "../massa-pos-exports" }
massa_time = { path = "../massa-time" }
massa_db_exports = { path = "../massa-db-exports" }
massa_versioning = { path = "../massa-versioning" }
massa_metrics = { path = "../massa-metrics" }
=======
displaydoc = {workspace = true}
num_enum = {workspace = true}
nom = {workspace = true}
rand = {workspace = true}
serde = {workspace = true, "features" = ["derive"]}
serde_json = {workspace = true}   # BOM UPGRADE     Revert to "1.0" if problem
humantime = {workspace = true}
thiserror = {workspace = true}
parking_lot = {workspace = true, "features" = ["deadlock_detection"]}
tracing = {workspace = true}
substruct = {workspace = true}
socket2 = {workspace = true}
crossbeam = {workspace = true}   # BOM UPGRADE     Revert to "0.8.2" if problem
mio = {workspace = true, "features" = ["net", "os-poll"]}
massa_consensus_exports = {workspace = true}
massa_final_state = {workspace = true}
massa_hash = {workspace = true}
massa_logging = {workspace = true}
massa_models = {workspace = true}
massa_protocol_exports = {workspace = true}
massa_serialization = {workspace = true}
massa_signature = {workspace = true}
massa_pos_exports = {workspace = true}
massa_time = {workspace = true}
massa_db_exports = {workspace = true}
massa_versioning = {workspace = true}
>>>>>>> 735076df

[dev-dependencies]
mockall = {workspace = true}
bitvec = {workspace = true, "features" = ["serde"]}
lazy_static = {workspace = true}   # BOM UPGRADE     Revert to "1.4" if problem
tempfile = {workspace = true}   # BOM UPGRADE     Revert to "3.3" if problem
serial_test = {workspace = true}   # BOM UPGRADE     Revert to "2.0.0" if problem
num = {workspace = true}
massa_final_state = {workspace = true, "features" = ["testing"]}
massa_async_pool = {workspace = true, "features" = ["testing"]}
massa_ledger_exports = {workspace = true}
massa_ledger_worker = {workspace = true, "features" = ["testing"]}
massa_executed_ops = {workspace = true}
massa_pos_worker = {workspace = true, "features" = ["testing"]}
massa_pos_exports = {workspace = true, "features" = ["testing"]}
massa_consensus_exports = {workspace = true, "features" = ["testing"]}
massa_db_worker = {workspace = true}<|MERGE_RESOLUTION|>--- conflicted
+++ resolved
@@ -9,37 +9,6 @@
 sandbox = ["massa_async_pool/sandbox", "massa_final_state/sandbox", "massa_models/sandbox"]
 
 [dependencies]
-<<<<<<< HEAD
-displaydoc = "0.2"
-num_enum = "0.5"
-nom = "=7.1"
-rand = "0.8"
-serde = { version = "1.0", features = ["derive"] }
-serde_json = "1.0"
-humantime = "2.1.0"
-thiserror = "1.0"
-parking_lot = { version = "0.12", features = ["deadlock_detection"] }
-tracing = "0.1"
-substruct = { git = "https://github.com/sydhds/substruct" }
-socket2 = "0.4.7"
-crossbeam = "0.8.2"
-mio =  { version = "0.8", features = ["net", "os-poll"] }
-
-# custom modules
-massa_consensus_exports = { path = "../massa-consensus-exports" }
-massa_final_state = { path = "../massa-final-state" }
-massa_hash = { path = "../massa-hash" }
-massa_logging = { path = "../massa-logging" }
-massa_models = { path = "../massa-models" }
-massa_protocol_exports = { path = "../massa-protocol-exports" }
-massa_serialization = { path = "../massa-serialization" }
-massa_signature = { path = "../massa-signature" }
-massa_pos_exports = { path = "../massa-pos-exports" }
-massa_time = { path = "../massa-time" }
-massa_db_exports = { path = "../massa-db-exports" }
-massa_versioning = { path = "../massa-versioning" }
-massa_metrics = { path = "../massa-metrics" }
-=======
 displaydoc = {workspace = true}
 num_enum = {workspace = true}
 nom = {workspace = true}
@@ -66,7 +35,7 @@
 massa_time = {workspace = true}
 massa_db_exports = {workspace = true}
 massa_versioning = {workspace = true}
->>>>>>> 735076df
+massa_metrics = {workspace = true}
 
 [dev-dependencies]
 mockall = {workspace = true}
