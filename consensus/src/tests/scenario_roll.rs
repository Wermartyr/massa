// Copyright (c) 2021 MASSA LABS <info@massa.net>

use std::collections::{HashMap, HashSet};

use communication::protocol::ProtocolCommand;
use models::{Address, Slot};
use pool::PoolCommand;
use serial_test::serial;
use time::UTime;

use crate::{
    tests::tools::{
        self, create_block_with_operations, create_roll_buy, create_roll_sell,
        generate_ledger_file, get_creator_for_draw, propagate_block, wait_pool_slot,
    },
    LedgerData,
};

#[tokio::test]
#[serial]
async fn test_roll() {
    // setup logging
    /*
    stderrlog::new()
        .verbosity(4)
        .timestamp(stderrlog::Timestamp::Millisecond)
        .init()
        .unwrap();
    */
    let thread_count = 2;
    // define addresses use for the test
    // addresses 1 and 2 both in thread 0
    let mut priv_1 = crypto::generate_random_private_key();
    let mut pubkey_1 = crypto::derive_public_key(&priv_1);
    let mut address_1 = Address::from_public_key(&pubkey_1).unwrap();
    while 0 != address_1.get_thread(thread_count) {
        priv_1 = crypto::generate_random_private_key();
        pubkey_1 = crypto::derive_public_key(&priv_1);
        address_1 = Address::from_public_key(&pubkey_1).unwrap();
    }
    assert_eq!(0, address_1.get_thread(thread_count));

    let mut priv_2 = crypto::generate_random_private_key();
    let mut pubkey_2 = crypto::derive_public_key(&priv_2);
    let mut address_2 = Address::from_public_key(&pubkey_2).unwrap();
    while 0 != address_2.get_thread(thread_count) {
        priv_2 = crypto::generate_random_private_key();
        pubkey_2 = crypto::derive_public_key(&priv_2);
        address_2 = Address::from_public_key(&pubkey_2).unwrap();
    }
    assert_eq!(0, address_2.get_thread(thread_count));

    let mut ledger = HashMap::new();
    ledger.insert(address_2, LedgerData { balance: 10_000 });
    let ledger_file = generate_ledger_file(&ledger);

    let staking_file = tools::generate_staking_keys_file(&vec![priv_2]);
    let roll_counts_file = tools::generate_default_roll_counts_file(vec![priv_1]);
    let mut cfg = tools::default_consensus_config(
        ledger_file.path(),
        roll_counts_file.path(),
        staking_file.path(),
    );
    cfg.periods_per_cycle = 2;
    cfg.pos_lookback_cycles = 2;
    cfg.pos_lock_cycles = 1;
    cfg.t0 = 500.into();
    cfg.delta_f0 = 3;
    cfg.disable_block_creation = true;
    cfg.thread_count = thread_count;
    cfg.block_reward = 0;
    cfg.roll_price = 1000;
    cfg.operation_validity_periods = 100;
    cfg.genesis_timestamp = UTime::now(0).unwrap().saturating_add(300.into());

<<<<<<< HEAD
    tools::consensus_pool_test(
        cfg.clone(),
        None,
        None,
        None,
        async move |mut pool_controller,
                    mut protocol_controller,
                    consensus_command_sender,
                    consensus_event_receiver| {
            let mut parents = consensus_command_sender
                .get_block_graph_status()
                .await
                .expect("could not get block graph status")
                .best_parents;

            // operations
            let rb_a1_r1_err = create_roll_buy(priv_1, 1, 90, 0);
            let rs_a2_r1_err = create_roll_sell(priv_2, 1, 90, 0);
            let rb_a2_r1 = create_roll_buy(priv_2, 1, 90, 0);
            let rs_a2_r1 = create_roll_sell(priv_2, 1, 90, 0);
            let rb_a2_r2 = create_roll_buy(priv_2, 2, 90, 0);
            let rs_a2_r2 = create_roll_sell(priv_2, 2, 90, 0);

            let mut addresses = HashSet::new();
            addresses.insert(address_2);
            let addresses = addresses;

            // cycle 0
            let (_, block1_err1, _) = create_block_with_operations(
                &cfg,
                Slot::new(1, 0),
                &parents,
                priv_1,
                vec![rb_a1_r1_err],
            );
            wait_pool_slot(&mut &mut pool_controller, cfg.t0, 1, 0).await;
            propagate_block(&mut protocol_controller, block1_err1, false, 150).await;

            let (_, block1_err2, _) = create_block_with_operations(
                &cfg,
                Slot::new(1, 0),
                &parents,
                priv_1,
                vec![rs_a2_r1_err],
            );
            propagate_block(&mut protocol_controller, block1_err2, false, 150).await;

            let (id_1, block1, _) = create_block_with_operations(
                &cfg,
                Slot::new(1, 0),
                &parents,
                priv_1,
                vec![rb_a2_r1],
            );

            propagate_block(&mut protocol_controller, block1, true, 150).await;
            parents[0] = id_1;

            let addr_state = consensus_command_sender
                .get_addresses_info(addresses.clone())
                .await
                .unwrap()
                .get(&address_2)
                .unwrap()
                .clone();
            assert_eq!(addr_state.active_rolls, Some(0));
            assert_eq!(addr_state.final_rolls, 0);
            assert_eq!(addr_state.candidate_rolls, 1);

            let balance = consensus_command_sender
                .get_addresses_info(addresses.clone())
                .await
                .unwrap()
                .get(&address_2)
                .unwrap()
                .candidate_ledger_data
                .balance;
            assert_eq!(balance, 9000);

            let (id_1t1, block1t1, _) =
                create_block_with_operations(&cfg, Slot::new(1, 1), &parents, priv_1, vec![]);

            wait_pool_slot(&mut &mut pool_controller, cfg.t0, 1, 1).await;
            propagate_block(&mut protocol_controller, block1t1, true, 150).await;
            parents[1] = id_1t1;

            // cycle 1
            let (id_2, block2, _) = create_block_with_operations(
                &cfg,
                Slot::new(2, 0),
                &parents,
                priv_1,
                vec![rs_a2_r1],
            );

            wait_pool_slot(&mut &mut pool_controller, cfg.t0, 2, 0).await;
            propagate_block(&mut protocol_controller, block2, true, 150).await;
            parents[0] = id_2;

            let addr_state = consensus_command_sender
                .get_addresses_info(addresses.clone())
                .await
                .unwrap()
                .get(&address_2)
                .unwrap()
                .clone();
            assert_eq!(addr_state.active_rolls, Some(0));
            assert_eq!(addr_state.final_rolls, 0);
            assert_eq!(addr_state.candidate_rolls, 0);
            let balance = addr_state.candidate_ledger_data.balance;
            assert_eq!(balance, 9000);

            let (id_2t, block2t2, _) =
                create_block_with_operations(&cfg, Slot::new(2, 1), &parents, priv_1, vec![]);
            wait_pool_slot(&mut &mut pool_controller, cfg.t0, 2, 1).await;
            propagate_block(&mut protocol_controller, block2t2, true, 150).await;
            parents[1] = id_2t;

            // miss block 3 in thread 0

            // block 3 in thread 1
            let (id_3t1, block3t1, _) =
                create_block_with_operations(&cfg, Slot::new(3, 1), &parents, priv_1, vec![]);
            wait_pool_slot(&mut &mut pool_controller, cfg.t0, 3, 1).await;
            propagate_block(&mut protocol_controller, block3t1, true, 150).await;
            parents[1] = id_3t1;

            // cycle 2

            //miss block 4

            let (id_4t1, block4t1, _) =
                create_block_with_operations(&cfg, Slot::new(4, 1), &parents, priv_1, vec![]);
            wait_pool_slot(&mut &mut pool_controller, cfg.t0, 4, 1).await;
            propagate_block(&mut protocol_controller, block4t1, true, 150).await;
            parents[1] = id_4t1;

            let (id_5, block5, _) =
                create_block_with_operations(&cfg, Slot::new(5, 0), &parents, priv_1, vec![]);
            wait_pool_slot(&mut &mut pool_controller, cfg.t0, 5, 0).await;
            propagate_block(&mut protocol_controller, block5, true, 150).await;
            parents[0] = id_5;

            let (id_5t1, block5t1, _) =
                create_block_with_operations(&cfg, Slot::new(5, 1), &parents, priv_1, vec![]);
            wait_pool_slot(&mut &mut pool_controller, cfg.t0, 5, 1).await;
            propagate_block(&mut protocol_controller, block5t1, true, 150).await;
            parents[1] = id_5t1;

            // cycle 3
            let draws: HashMap<_, _> = consensus_command_sender
                .get_selection_draws(Slot::new(6, 0), Slot::new(8, 0))
                .await
                .unwrap()
                .into_iter()
                .collect();

            let other_addr = if *draws.get(&Slot::new(6, 0)).unwrap() == address_1 {
                address_2
            } else {
                address_1
            };

            let (_, block6_err, _) = create_block_with_operations(
                &cfg,
                Slot::new(6, 0),
                &parents,
                get_creator_for_draw(&other_addr, &vec![priv_1, priv_2]),
                vec![],
            );
            wait_pool_slot(&mut &mut pool_controller, cfg.t0, 6, 0).await;
            propagate_block(&mut protocol_controller, block6_err, false, 150).await;

            let (id_6, block6, _) = create_block_with_operations(
                &cfg,
                Slot::new(6, 0),
                &parents,
                get_creator_for_draw(draws.get(&Slot::new(6, 0)).unwrap(), &vec![priv_1, priv_2]),
                vec![],
            );

            propagate_block(&mut protocol_controller, block6, true, 150).await;
            parents[0] = id_6;

            let addr_state = consensus_command_sender
                .get_addresses_info(addresses.clone())
                .await
                .unwrap()
                .get(&address_2)
                .unwrap()
                .clone();
            assert_eq!(addr_state.active_rolls, Some(1));
            assert_eq!(addr_state.final_rolls, 0);
            assert_eq!(addr_state.candidate_rolls, 0);

            let (id_6t1, block6t1, _) = create_block_with_operations(
                &cfg,
                Slot::new(6, 1),
                &parents,
                get_creator_for_draw(draws.get(&Slot::new(6, 1)).unwrap(), &vec![priv_1, priv_2]),
                vec![],
            );

            wait_pool_slot(&mut &mut pool_controller, cfg.t0, 6, 1).await;
            propagate_block(&mut protocol_controller, block6t1, true, 150).await;
            parents[1] = id_6t1;

            let (id_7, block7, _) = create_block_with_operations(
                &cfg,
                Slot::new(7, 0),
                &parents,
                get_creator_for_draw(draws.get(&Slot::new(7, 0)).unwrap(), &vec![priv_1, priv_2]),
                vec![],
            );

            wait_pool_slot(&mut &mut pool_controller, cfg.t0, 7, 0).await;
            propagate_block(&mut protocol_controller, block7, true, 150).await;
            parents[0] = id_7;

            let addr_state = consensus_command_sender
                .get_addresses_info(addresses.clone())
                .await
                .unwrap()
                .get(&address_2)
                .unwrap()
                .clone();
            assert_eq!(addr_state.active_rolls, Some(1));
            assert_eq!(addr_state.final_rolls, 0);
            assert_eq!(addr_state.candidate_rolls, 0);

            let (id_7t1, block7t1, _) = create_block_with_operations(
                &cfg,
                Slot::new(7, 1),
                &parents,
                get_creator_for_draw(draws.get(&Slot::new(7, 1)).unwrap(), &vec![priv_1, priv_2]),
                vec![],
            );

            wait_pool_slot(&mut &mut pool_controller, cfg.t0, 7, 1).await;
            propagate_block(&mut protocol_controller, block7t1, true, 150).await;
            parents[1] = id_7t1;

            // cycle 4

            let (id_8, block8, _) = create_block_with_operations(
                &cfg,
                Slot::new(8, 0),
                &parents,
                priv_1,
                vec![rb_a2_r2],
            );
            wait_pool_slot(&mut &mut pool_controller, cfg.t0, 8, 0).await;
            propagate_block(&mut protocol_controller, block8, true, 150).await;
            parents[0] = id_8;

            let addr_state = consensus_command_sender
                .get_addresses_info(addresses.clone())
                .await
                .unwrap()
                .get(&address_2)
                .unwrap()
                .clone();
            assert_eq!(addr_state.active_rolls, Some(0));
            assert_eq!(addr_state.final_rolls, 0);
            assert_eq!(addr_state.candidate_rolls, 2);
            let balance = addr_state.candidate_ledger_data.balance;
            assert_eq!(balance, 7000);

            let (id_8t1, block8t1, _) =
                create_block_with_operations(&cfg, Slot::new(8, 1), &parents, priv_1, vec![]);
            wait_pool_slot(&mut &mut pool_controller, cfg.t0, 8, 1).await;
            propagate_block(&mut protocol_controller, block8t1, true, 150).await;
            parents[1] = id_8t1;

            let (id_9, block9, _) = create_block_with_operations(
                &cfg,
                Slot::new(9, 0),
                &parents,
                priv_1,
                vec![rs_a2_r2],
            );
            wait_pool_slot(&mut &mut pool_controller, cfg.t0, 9, 0).await;
            propagate_block(&mut protocol_controller, block9, true, 150).await;
            parents[0] = id_9;

            let addr_state = consensus_command_sender
                .get_addresses_info(addresses.clone())
                .await
                .unwrap()
                .get(&address_2)
                .unwrap()
                .clone();
            assert_eq!(addr_state.active_rolls, Some(0));
            assert_eq!(addr_state.final_rolls, 0);
            assert_eq!(addr_state.candidate_rolls, 0);
            let balance = addr_state.candidate_ledger_data.balance;
            assert_eq!(balance, 9000);

            let (id_9t1, block9t1, _) =
                create_block_with_operations(&cfg, Slot::new(9, 1), &parents, priv_1, vec![]);
            wait_pool_slot(&mut &mut pool_controller, cfg.t0, 9, 1).await;
            propagate_block(&mut protocol_controller, block9t1, true, 150).await;
            parents[1] = id_9t1;

            // cycle 5

            let (id_10, block10, _) =
                create_block_with_operations(&cfg, Slot::new(10, 0), &parents, priv_1, vec![]);
            wait_pool_slot(&mut &mut pool_controller, cfg.t0, 10, 0).await;
            propagate_block(&mut protocol_controller, block10, true, 150).await;
            parents[0] = id_10;

            let addr_state = consensus_command_sender
                .get_addresses_info(addresses.clone())
                .await
                .unwrap()
                .get(&address_2)
                .unwrap()
                .clone();
            assert_eq!(addr_state.active_rolls, Some(0));
            assert_eq!(addr_state.final_rolls, 2);
            assert_eq!(addr_state.candidate_rolls, 0);

            let balance = consensus_command_sender
                .get_addresses_info(addresses.clone())
                .await
                .unwrap()
                .get(&address_2)
                .unwrap()
                .candidate_ledger_data
                .balance;
            assert_eq!(balance, 10000);

            let (id_10t1, block10t1, _) =
                create_block_with_operations(&cfg, Slot::new(10, 1), &parents, priv_1, vec![]);
            wait_pool_slot(&mut &mut pool_controller, cfg.t0, 10, 1).await;
            propagate_block(&mut protocol_controller, block10t1, true, 150).await;
            parents[1] = id_10t1;

            let (id_11, block11, _) =
                create_block_with_operations(&cfg, Slot::new(11, 0), &parents, priv_1, vec![]);
            wait_pool_slot(&mut &mut pool_controller, cfg.t0, 11, 0).await;
            propagate_block(&mut protocol_controller, block11, true, 150).await;
            parents[0] = id_11;

            let addr_state = consensus_command_sender
                .get_addresses_info(addresses.clone())
                .await
                .unwrap()
                .get(&address_2)
                .unwrap()
                .clone();
            assert_eq!(addr_state.active_rolls, Some(0));
            assert_eq!(addr_state.final_rolls, 0);
            assert_eq!(addr_state.candidate_rolls, 0);
            (
                pool_controller,
                protocol_controller,
                consensus_command_sender,
                consensus_event_receiver,
            )
        },
    )
    .await;
=======
    wait_pool_slot(&mut &mut pool_controller, cfg.t0, 6, 1).await;
    propagate_block(&mut protocol_controller, block6t1, true, 150).await;
    parents[1] = id_6t1;

    let (id_7, block7, _) = create_block_with_operations(
        &cfg,
        Slot::new(7, 0),
        &parents,
        get_creator_for_draw(draws.get(&Slot::new(7, 0)).unwrap(), &vec![priv_1, priv_2]),
        vec![],
    );

    wait_pool_slot(&mut &mut pool_controller, cfg.t0, 7, 0).await;
    propagate_block(&mut protocol_controller, block7, true, 150).await;
    parents[0] = id_7;

    let addr_state = consensus_command_sender
        .get_addresses_info(addresses.clone())
        .await
        .unwrap()
        .get(&address_2)
        .unwrap()
        .clone();
    assert_eq!(addr_state.active_rolls, Some(1));
    assert_eq!(addr_state.final_rolls, 0);
    assert_eq!(addr_state.candidate_rolls, 0);

    let (id_7t1, block7t1, _) = create_block_with_operations(
        &cfg,
        Slot::new(7, 1),
        &parents,
        get_creator_for_draw(draws.get(&Slot::new(7, 1)).unwrap(), &vec![priv_1, priv_2]),
        vec![],
    );

    wait_pool_slot(&mut &mut pool_controller, cfg.t0, 7, 1).await;
    propagate_block(&mut protocol_controller, block7t1, true, 150).await;
    parents[1] = id_7t1;

    // cycle 4

    let (id_8, block8, _) =
        create_block_with_operations(&cfg, Slot::new(8, 0), &parents, priv_1, vec![rb_a2_r2]);
    wait_pool_slot(&mut &mut pool_controller, cfg.t0, 8, 0).await;
    propagate_block(&mut protocol_controller, block8, true, 150).await;
    parents[0] = id_8;

    let addr_state = consensus_command_sender
        .get_addresses_info(addresses.clone())
        .await
        .unwrap()
        .get(&address_2)
        .unwrap()
        .clone();
    assert_eq!(addr_state.active_rolls, Some(0));
    assert_eq!(addr_state.final_rolls, 0);
    assert_eq!(addr_state.candidate_rolls, 2);
    let balance = addr_state.candidate_ledger_data.balance;
    assert_eq!(balance, 7000);

    let (id_8t1, block8t1, _) =
        create_block_with_operations(&cfg, Slot::new(8, 1), &parents, priv_1, vec![]);
    wait_pool_slot(&mut &mut pool_controller, cfg.t0, 8, 1).await;
    propagate_block(&mut protocol_controller, block8t1, true, 150).await;
    parents[1] = id_8t1;

    let (id_9, block9, _) =
        create_block_with_operations(&cfg, Slot::new(9, 0), &parents, priv_1, vec![rs_a2_r2]);
    wait_pool_slot(&mut &mut pool_controller, cfg.t0, 9, 0).await;
    propagate_block(&mut protocol_controller, block9, true, 150).await;
    parents[0] = id_9;

    let addr_state = consensus_command_sender
        .get_addresses_info(addresses.clone())
        .await
        .unwrap()
        .get(&address_2)
        .unwrap()
        .clone();
    assert_eq!(addr_state.active_rolls, Some(0));
    assert_eq!(addr_state.final_rolls, 0);
    assert_eq!(addr_state.candidate_rolls, 0);
    let balance = addr_state.candidate_ledger_data.balance;
    assert_eq!(balance, 9000);

    let (id_9t1, block9t1, _) =
        create_block_with_operations(&cfg, Slot::new(9, 1), &parents, priv_1, vec![]);
    wait_pool_slot(&mut &mut pool_controller, cfg.t0, 9, 1).await;
    propagate_block(&mut protocol_controller, block9t1, true, 150).await;
    parents[1] = id_9t1;

    // cycle 5

    let (id_10, block10, _) =
        create_block_with_operations(&cfg, Slot::new(10, 0), &parents, priv_1, vec![]);
    wait_pool_slot(&mut &mut pool_controller, cfg.t0, 10, 0).await;
    propagate_block(&mut protocol_controller, block10, true, 150).await;
    parents[0] = id_10;

    let addr_state = consensus_command_sender
        .get_addresses_info(addresses.clone())
        .await
        .unwrap()
        .get(&address_2)
        .unwrap()
        .clone();
    assert_eq!(addr_state.active_rolls, Some(0));
    assert_eq!(addr_state.final_rolls, 2);
    assert_eq!(addr_state.candidate_rolls, 0);

    let balance = consensus_command_sender
        .get_addresses_info(addresses.clone())
        .await
        .unwrap()
        .get(&address_2)
        .unwrap()
        .candidate_ledger_data
        .balance;
    assert_eq!(balance, 10000);

    let (id_10t1, block10t1, _) =
        create_block_with_operations(&cfg, Slot::new(10, 1), &parents, priv_1, vec![]);
    wait_pool_slot(&mut &mut pool_controller, cfg.t0, 10, 1).await;
    propagate_block(&mut protocol_controller, block10t1, true, 150).await;
    parents[1] = id_10t1;

    let (id_11, block11, _) =
        create_block_with_operations(&cfg, Slot::new(11, 0), &parents, priv_1, vec![]);
    wait_pool_slot(&mut &mut pool_controller, cfg.t0, 11, 0).await;
    propagate_block(&mut protocol_controller, block11, true, 150).await;
    parents[0] = id_11;

    let addr_state = consensus_command_sender
        .get_addresses_info(addresses.clone())
        .await
        .unwrap()
        .get(&address_2)
        .unwrap()
        .clone();
    assert_eq!(addr_state.active_rolls, Some(0));
    assert_eq!(addr_state.final_rolls, 0);
    assert_eq!(addr_state.candidate_rolls, 0);
}

#[tokio::test]
#[serial]
async fn test_roll_block_creation() {
    // setup logging
    /*
    stderrlog::new()
        .verbosity(4)
        .timestamp(stderrlog::Timestamp::Millisecond)
        .init()
        .unwrap();
    */
    let thread_count = 2;
    // define addresses use for the test
    // addresses 1 and 2 both in thread 0
    let mut priv_1 = crypto::generate_random_private_key();
    let mut pubkey_1 = crypto::derive_public_key(&priv_1);
    let mut address_1 = Address::from_public_key(&pubkey_1).unwrap();
    while 0 != address_1.get_thread(thread_count) {
        priv_1 = crypto::generate_random_private_key();
        pubkey_1 = crypto::derive_public_key(&priv_1);
        address_1 = Address::from_public_key(&pubkey_1).unwrap();
    }
    assert_eq!(0, address_1.get_thread(thread_count));

    let mut priv_2 = crypto::generate_random_private_key();
    let mut pubkey_2 = crypto::derive_public_key(&priv_2);
    let mut address_2 = Address::from_public_key(&pubkey_2).unwrap();
    while 0 != address_2.get_thread(thread_count) {
        priv_2 = crypto::generate_random_private_key();
        pubkey_2 = crypto::derive_public_key(&priv_2);
        address_2 = Address::from_public_key(&pubkey_2).unwrap();
    }
    assert_eq!(0, address_2.get_thread(thread_count));

    let mut ledger = HashMap::new();
    ledger.insert(address_2, LedgerData { balance: 10_000 });
    let ledger_file = generate_ledger_file(&ledger);

    let staking_file = tools::generate_staking_keys_file(&vec![priv_1]);
    let roll_counts_file = tools::generate_default_roll_counts_file(vec![priv_1]);
    let mut cfg = tools::default_consensus_config(
        ledger_file.path(),
        roll_counts_file.path(),
        staking_file.path(),
    );
    cfg.periods_per_cycle = 2;
    cfg.pos_lookback_cycles = 2;
    cfg.pos_lock_cycles = 1;
    cfg.t0 = 500.into();
    cfg.delta_f0 = 3;
    cfg.disable_block_creation = false;
    cfg.thread_count = thread_count;
    cfg.operation_validity_periods = 10;
    cfg.operation_batch_size = 500;
    cfg.max_operations_per_block = 5000;
    cfg.max_block_size = 500;
    cfg.block_reward = 0;
    cfg.roll_price = 1000;
    cfg.operation_validity_periods = 100;

    // mock protocol & pool
    let (mut protocol_controller, protocol_command_sender, protocol_event_receiver) =
        MockProtocolController::new();
    let (mut pool_controller, pool_command_sender) = MockPoolController::new();

    cfg.genesis_timestamp = UTime::now(0).unwrap().saturating_add(300.into());
    // launch consensus controller
    let (consensus_command_sender, _consensus_event_receiver, _consensus_manager) =
        start_consensus_controller(
            cfg.clone(),
            protocol_command_sender.clone(),
            protocol_event_receiver,
            pool_command_sender,
            None,
            None,
            None,
            0,
        )
        .await
        .expect("could not start consensus controller");

    // operations
    let rb_a2_r1 = create_roll_buy(priv_2, 1, 90, 0);
    let rs_a2_r1 = create_roll_sell(priv_2, 1, 90, 0);

    let mut addresses = HashSet::new();
    addresses.insert(address_2);
    let addresses = addresses;

    //wait for first slot
    pool_controller
        .wait_command(cfg.t0.checked_mul(2).unwrap(), |cmd| match cmd {
            PoolCommand::UpdateCurrentSlot(s) => {
                if s == Slot::new(1, 0) {
                    Some(())
                } else {
                    None
                }
            }
            _ => None,
        })
        .await
        .expect("timeout while waiting for slot");

    // cycle 0

    // respond to first pool batch command
    pool_controller
        .wait_command(300.into(), |cmd| match cmd {
            PoolCommand::GetOperationBatch {
                response_tx,
                target_slot,
                ..
            } => {
                assert_eq!(target_slot, Slot::new(1, 0));
                response_tx
                    .send(vec![(
                        rb_a2_r1.clone().get_operation_id().unwrap(),
                        rb_a2_r1.clone(),
                        10,
                    )])
                    .unwrap();
                Some(())
            }
            _ => None,
        })
        .await
        .expect("timeout while waiting for 1st operation batch request");

    // wait for block
    let (_block_id, block) = protocol_controller
        .wait_command(500.into(), |cmd| match cmd {
            ProtocolCommand::IntegratedBlock { block_id, block } => Some((block_id, block)),
            _ => None,
        })
        .await
        .expect("timeout while waiting for block");

    // assert it's the expected block
    assert_eq!(block.header.content.slot, Slot::new(1, 0));
    assert_eq!(block.operations.len(), 1);
    assert_eq!(
        block.operations[0].get_operation_id().unwrap(),
        rb_a2_r1.clone().get_operation_id().unwrap()
    );

    let addr_state = consensus_command_sender
        .get_addresses_info(addresses.clone())
        .await
        .unwrap()
        .get(&address_2)
        .unwrap()
        .clone();
    assert_eq!(addr_state.active_rolls, Some(0));
    assert_eq!(addr_state.final_rolls, 0);
    assert_eq!(addr_state.candidate_rolls, 1);

    let balance = consensus_command_sender
        .get_addresses_info(addresses.clone())
        .await
        .unwrap()
        .get(&address_2)
        .unwrap()
        .candidate_ledger_data
        .balance;
    assert_eq!(balance, 9000);

    wait_pool_slot(&mut &mut pool_controller, cfg.t0, 1, 1).await;
    // slot 1,1
    pool_controller
        .wait_command(300.into(), |cmd| match cmd {
            PoolCommand::GetOperationBatch {
                response_tx,
                target_slot,
                ..
            } => {
                assert_eq!(target_slot, Slot::new(1, 1));
                response_tx.send(vec![]).unwrap();
                Some(())
            }
            _ => None,
        })
        .await
        .expect("timeout while waiting for operation batch request");

    // wait for block
    let (_block_id, block) = protocol_controller
        .wait_command(500.into(), |cmd| match cmd {
            ProtocolCommand::IntegratedBlock { block_id, block } => Some((block_id, block)),
            _ => None,
        })
        .await
        .expect("timeout while waiting for block");

    // assert it's the expected block
    assert_eq!(block.header.content.slot, Slot::new(1, 1));
    assert!(block.operations.is_empty());

    // cycle 1

    pool_controller
        .wait_command(300.into(), |cmd| match cmd {
            PoolCommand::GetOperationBatch {
                response_tx,
                target_slot,
                ..
            } => {
                assert_eq!(target_slot, Slot::new(1, 0));
                response_tx
                    .send(vec![(
                        rs_a2_r1.clone().get_operation_id().unwrap(),
                        rs_a2_r1.clone(),
                        10,
                    )])
                    .unwrap();
                Some(())
            }
            _ => None,
        })
        .await
        .expect("timeout while waiting for 1st operation batch request");

    // wait for block
    let (_block_id, block) = protocol_controller
        .wait_command(500.into(), |cmd| match cmd {
            ProtocolCommand::IntegratedBlock { block_id, block } => Some((block_id, block)),
            _ => None,
        })
        .await
        .expect("timeout while waiting for block");

    // assert it's the expected block
    assert_eq!(block.header.content.slot, Slot::new(1, 0));
    assert_eq!(block.operations.len(), 1);
    assert_eq!(
        block.operations[0].get_operation_id().unwrap(),
        rs_a2_r1.clone().get_operation_id().unwrap()
    );

    let addr_state = consensus_command_sender
        .get_addresses_info(addresses.clone())
        .await
        .unwrap()
        .get(&address_2)
        .unwrap()
        .clone();
    assert_eq!(addr_state.active_rolls, Some(0));
    assert_eq!(addr_state.final_rolls, 0);
    assert_eq!(addr_state.candidate_rolls, 0);
    let balance = addr_state.candidate_ledger_data.balance;
    assert_eq!(balance, 9000);
>>>>>>> 412d2c63
}<|MERGE_RESOLUTION|>--- conflicted
+++ resolved
@@ -73,7 +73,6 @@
     cfg.operation_validity_periods = 100;
     cfg.genesis_timestamp = UTime::now(0).unwrap().saturating_add(300.into());
 
-<<<<<<< HEAD
     tools::consensus_pool_test(
         cfg.clone(),
         None,
@@ -438,149 +437,6 @@
         },
     )
     .await;
-=======
-    wait_pool_slot(&mut &mut pool_controller, cfg.t0, 6, 1).await;
-    propagate_block(&mut protocol_controller, block6t1, true, 150).await;
-    parents[1] = id_6t1;
-
-    let (id_7, block7, _) = create_block_with_operations(
-        &cfg,
-        Slot::new(7, 0),
-        &parents,
-        get_creator_for_draw(draws.get(&Slot::new(7, 0)).unwrap(), &vec![priv_1, priv_2]),
-        vec![],
-    );
-
-    wait_pool_slot(&mut &mut pool_controller, cfg.t0, 7, 0).await;
-    propagate_block(&mut protocol_controller, block7, true, 150).await;
-    parents[0] = id_7;
-
-    let addr_state = consensus_command_sender
-        .get_addresses_info(addresses.clone())
-        .await
-        .unwrap()
-        .get(&address_2)
-        .unwrap()
-        .clone();
-    assert_eq!(addr_state.active_rolls, Some(1));
-    assert_eq!(addr_state.final_rolls, 0);
-    assert_eq!(addr_state.candidate_rolls, 0);
-
-    let (id_7t1, block7t1, _) = create_block_with_operations(
-        &cfg,
-        Slot::new(7, 1),
-        &parents,
-        get_creator_for_draw(draws.get(&Slot::new(7, 1)).unwrap(), &vec![priv_1, priv_2]),
-        vec![],
-    );
-
-    wait_pool_slot(&mut &mut pool_controller, cfg.t0, 7, 1).await;
-    propagate_block(&mut protocol_controller, block7t1, true, 150).await;
-    parents[1] = id_7t1;
-
-    // cycle 4
-
-    let (id_8, block8, _) =
-        create_block_with_operations(&cfg, Slot::new(8, 0), &parents, priv_1, vec![rb_a2_r2]);
-    wait_pool_slot(&mut &mut pool_controller, cfg.t0, 8, 0).await;
-    propagate_block(&mut protocol_controller, block8, true, 150).await;
-    parents[0] = id_8;
-
-    let addr_state = consensus_command_sender
-        .get_addresses_info(addresses.clone())
-        .await
-        .unwrap()
-        .get(&address_2)
-        .unwrap()
-        .clone();
-    assert_eq!(addr_state.active_rolls, Some(0));
-    assert_eq!(addr_state.final_rolls, 0);
-    assert_eq!(addr_state.candidate_rolls, 2);
-    let balance = addr_state.candidate_ledger_data.balance;
-    assert_eq!(balance, 7000);
-
-    let (id_8t1, block8t1, _) =
-        create_block_with_operations(&cfg, Slot::new(8, 1), &parents, priv_1, vec![]);
-    wait_pool_slot(&mut &mut pool_controller, cfg.t0, 8, 1).await;
-    propagate_block(&mut protocol_controller, block8t1, true, 150).await;
-    parents[1] = id_8t1;
-
-    let (id_9, block9, _) =
-        create_block_with_operations(&cfg, Slot::new(9, 0), &parents, priv_1, vec![rs_a2_r2]);
-    wait_pool_slot(&mut &mut pool_controller, cfg.t0, 9, 0).await;
-    propagate_block(&mut protocol_controller, block9, true, 150).await;
-    parents[0] = id_9;
-
-    let addr_state = consensus_command_sender
-        .get_addresses_info(addresses.clone())
-        .await
-        .unwrap()
-        .get(&address_2)
-        .unwrap()
-        .clone();
-    assert_eq!(addr_state.active_rolls, Some(0));
-    assert_eq!(addr_state.final_rolls, 0);
-    assert_eq!(addr_state.candidate_rolls, 0);
-    let balance = addr_state.candidate_ledger_data.balance;
-    assert_eq!(balance, 9000);
-
-    let (id_9t1, block9t1, _) =
-        create_block_with_operations(&cfg, Slot::new(9, 1), &parents, priv_1, vec![]);
-    wait_pool_slot(&mut &mut pool_controller, cfg.t0, 9, 1).await;
-    propagate_block(&mut protocol_controller, block9t1, true, 150).await;
-    parents[1] = id_9t1;
-
-    // cycle 5
-
-    let (id_10, block10, _) =
-        create_block_with_operations(&cfg, Slot::new(10, 0), &parents, priv_1, vec![]);
-    wait_pool_slot(&mut &mut pool_controller, cfg.t0, 10, 0).await;
-    propagate_block(&mut protocol_controller, block10, true, 150).await;
-    parents[0] = id_10;
-
-    let addr_state = consensus_command_sender
-        .get_addresses_info(addresses.clone())
-        .await
-        .unwrap()
-        .get(&address_2)
-        .unwrap()
-        .clone();
-    assert_eq!(addr_state.active_rolls, Some(0));
-    assert_eq!(addr_state.final_rolls, 2);
-    assert_eq!(addr_state.candidate_rolls, 0);
-
-    let balance = consensus_command_sender
-        .get_addresses_info(addresses.clone())
-        .await
-        .unwrap()
-        .get(&address_2)
-        .unwrap()
-        .candidate_ledger_data
-        .balance;
-    assert_eq!(balance, 10000);
-
-    let (id_10t1, block10t1, _) =
-        create_block_with_operations(&cfg, Slot::new(10, 1), &parents, priv_1, vec![]);
-    wait_pool_slot(&mut &mut pool_controller, cfg.t0, 10, 1).await;
-    propagate_block(&mut protocol_controller, block10t1, true, 150).await;
-    parents[1] = id_10t1;
-
-    let (id_11, block11, _) =
-        create_block_with_operations(&cfg, Slot::new(11, 0), &parents, priv_1, vec![]);
-    wait_pool_slot(&mut &mut pool_controller, cfg.t0, 11, 0).await;
-    propagate_block(&mut protocol_controller, block11, true, 150).await;
-    parents[0] = id_11;
-
-    let addr_state = consensus_command_sender
-        .get_addresses_info(addresses.clone())
-        .await
-        .unwrap()
-        .get(&address_2)
-        .unwrap()
-        .clone();
-    assert_eq!(addr_state.active_rolls, Some(0));
-    assert_eq!(addr_state.final_rolls, 0);
-    assert_eq!(addr_state.candidate_rolls, 0);
 }
 
 #[tokio::test]
@@ -834,5 +690,4 @@
     assert_eq!(addr_state.candidate_rolls, 0);
     let balance = addr_state.candidate_ledger_data.balance;
     assert_eq!(balance, 9000);
->>>>>>> 412d2c63
 }