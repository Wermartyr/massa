--- conflicted
+++ resolved
@@ -1353,28 +1353,12 @@
 
             // accumulate roll updates
             for addr in deactivate_addrs {
-<<<<<<< HEAD
-                let roll_count = accu
-                    .roll_counts
-                    .0
-                    .get(&addr)
-                    .cloned()
-                    .unwrap_or(Amount::from(0));
-                ledger_changes.apply(
-                    &addr,
-                    &LedgerChange {
-                        balance_delta: Amount::from(self.cfg.roll_price).checked_mul(roll_count)?,
-                        balance_increment: true,
-                    },
-                )?;
-=======
                 let roll_count = accu.roll_counts.0.get(&addr).unwrap_or(&0);
->>>>>>> 7671ec0e
                 roll_updates.apply(
                     &addr,
                     &RollUpdate {
-                        roll_purchases: Amount::from(0),
-                        roll_sales: roll_count,
+                        roll_purchases: Amount::default(),
+                        roll_sales: *roll_count,
                     },
                 )?;
             }
