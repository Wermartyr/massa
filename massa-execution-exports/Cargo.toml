[package]
name = "massa_execution_exports"
version = "0.1.0"
authors = ["Massa Labs <info@massa.net>"]
edition = "2021"

# See more keys and their definitions at https://doc.rust-lang.org/cargo/reference/manifest.html

[dependencies]
displaydoc = "0.2"
thiserror = "1.0"
num = { version = "0.4", features = ["serde"] }
parking_lot = { version = "0.12", features = ["deadlock_detection"], optional = true }
tempfile = { version = "3.3", optional = true }
# custom modules
massa_hash = { path = "../massa-hash" }
massa_models = { path = "../massa-models" }
massa_time = { path = "../massa-time" }
massa_storage = { path = "../massa-storage" }
massa_final_state = { path = "../massa-final-state" }
massa_ledger_exports = { path = "../massa-ledger-exports", optional = true }
<<<<<<< HEAD
massa_module_cache = { path = "../massa-module-cache" }
massa-sc-runtime = { git = "https://github.com/massalabs/massa-sc-runtime", branch = "caching-followup" }
=======
parking_lot = { version = "0.12", features = ["deadlock_detection"], optional = true }
massa-sc-runtime = { git = "https://github.com/massalabs/massa-sc-runtime", branch = "testnet_21" }

>>>>>>> 1daeddfc
# for more information on what are the following features used for, see the cargo.toml at workspace level

[features]
gas_calibration = ["massa_ledger_exports/testing", "parking_lot"]
testing = ["massa_models/testing", "massa_ledger_exports/testing", "parking_lot", "tempfile"]<|MERGE_RESOLUTION|>--- conflicted
+++ resolved
@@ -19,14 +19,9 @@
 massa_storage = { path = "../massa-storage" }
 massa_final_state = { path = "../massa-final-state" }
 massa_ledger_exports = { path = "../massa-ledger-exports", optional = true }
-<<<<<<< HEAD
 massa_module_cache = { path = "../massa-module-cache" }
 massa-sc-runtime = { git = "https://github.com/massalabs/massa-sc-runtime", branch = "caching-followup" }
-=======
-parking_lot = { version = "0.12", features = ["deadlock_detection"], optional = true }
-massa-sc-runtime = { git = "https://github.com/massalabs/massa-sc-runtime", branch = "testnet_21" }
 
->>>>>>> 1daeddfc
 # for more information on what are the following features used for, see the cargo.toml at workspace level
 
 [features]
