--- conflicted
+++ resolved
@@ -18,11 +18,7 @@
 massa_final_state = { path = "../massa-final-state" }
 massa_ledger_exports = { path = "../massa-ledger-exports", optional = true }
 parking_lot = { version = "0.12", features = ["deadlock_detection"], optional = true }
-<<<<<<< HEAD
-massa-sc-runtime = { git = "https://github.com/massalabs/massa-sc-runtime"}
-=======
 massa-sc-runtime = { git = "https://github.com/massalabs/massa-sc-runtime" }
->>>>>>> e3c37c82
 
 # for more information on what are the following features used for, see the cargo.toml at workspace level
 [features]
