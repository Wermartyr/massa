--- conflicted
+++ resolved
@@ -24,33 +24,10 @@
 fn get_export_active_test_block() -> ExportActiveBlock {
     let pk = generate_random_private_key();
     let block = Block {
-<<<<<<< HEAD
-            header: BlockHeader {
-                content: BlockHeaderContent{
-                    creator: PublicKey::from_bs58_check("2R5DZjLSjfDTo34tAd77k1wbjD7Wz8nTvg2bwU2TrCCGK3ikrA").unwrap(),
-                    operation_merkle_root: Hash::compute_from(&Vec::new()),
-                    parents: vec![
-                        get_dummy_block_id("parent1"),
-                        get_dummy_block_id("parent2"),
-                    ],
-                    slot: Slot::new(1, 0),
-                    endorsements: vec![ Endorsement{content: EndorsementContent{
-                        sender_public_key: PublicKey::from_bs58_check("2R5DZjLSjfDTo34tAd77k1wbjD7Wz8nTvg2bwU2TrCCGK3ikrA").unwrap(),
-                        endorsed_block: get_dummy_block_id("parent1"),
-                        index: 0,
-                        slot: Slot::new(1, 0),
-                    }, signature: Signature::from_bs58_check(
-                        "5f4E3opXPWc3A1gvRVV7DJufvabDfaLkT1GMterpJXqRZ5B7bxPe5LoNzGDQp9LkphQuChBN1R5yEvVJqanbjx7mgLEae"
-                    ).unwrap() }],
-                },
-                signature: Signature::from_bs58_check(
-                    "5f4E3opXPWc3A1gvRVV7DJufvabDfaLkT1GMterpJXqRZ5B7bxPe5LoNzGDQp9LkphQuChBN1R5yEvVJqanbjx7mgLEae"
-                ).unwrap()
-=======
         header: Signed::new_signed(
             BlockHeader {
                 creator: PublicKey::from_bs58_check(
-                    "4vYrPNzUM8PKg2rYPW3ZnXPzy67j9fn5WsGCbnwAnk2Lf7jNHb",
+                    "2R5DZjLSjfDTo34tAd77k1wbjD7Wz8nTvg2bwU2TrCCGK3ikrA",
                 )
                 .unwrap(),
                 operation_merkle_root: Hash::compute_from(&Vec::new()),
@@ -60,7 +37,7 @@
                     Signed::new_signed(
                         Endorsement {
                             sender_public_key: PublicKey::from_bs58_check(
-                                "4vYrPNzUM8PKg2rYPW3ZnXPzy67j9fn5WsGCbnwAnk2Lf7jNHb",
+                                "2R5DZjLSjfDTo34tAd77k1wbjD7Wz8nTvg2bwU2TrCCGK3ikrA",
                             )
                             .unwrap(),
                             endorsed_block: get_dummy_block_id("parent1"),
@@ -72,7 +49,6 @@
                     .unwrap()
                     .1,
                 ],
->>>>>>> bedecb5e
             },
             &pk,
         )
