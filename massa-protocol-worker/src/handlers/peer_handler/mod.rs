--- conflicted
+++ resolved
@@ -439,14 +439,6 @@
             match &res {
                 Ok((peer_id, announcement)) => {
                     info!("Peer connected: {:?}", peer_id);
-<<<<<<< HEAD
-                    peer_db_write
-                        .index_by_newest
-                        .insert(Reverse(announcement.timestamp), peer_id.clone());
-                    peer_db_write
-                        .index_by_newest
-                        .retain(|_, peer_id_stored| peer_id_stored != peer_id);
-=======
                     //TODO: Hacky organize better when multiple ip/listeners
                     if !announcement.listeners.is_empty() {
                         peer_db_write
@@ -456,7 +448,6 @@
                             .index_by_newest
                             .insert(Reverse(announcement.timestamp), peer_id.clone());
                     }
->>>>>>> 8493469a
                     peer_db_write
                         .peers
                         .entry(peer_id.clone())
