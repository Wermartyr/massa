--- conflicted
+++ resolved
@@ -5,15 +5,9 @@
 use super::tools::{protocol_test, protocol_test_with_storage};
 use massa_models::constants::THREAD_COUNT;
 use massa_models::prehash::Map;
-<<<<<<< HEAD
 use massa_models::{self, Address, Amount, Slot};
-use massa_models::{operation::OperationIds, prehash::Set};
+use massa_models::{operation::{OperationId, OperationIds}, prehash::Set};
 use massa_network_exports::{BlockInfoReply, NetworkCommand};
-=======
-use massa_models::prehash::Set;
-use massa_models::{self, Address, Amount, OperationId, Slot};
-use massa_network_exports::NetworkCommand;
->>>>>>> 935f00cb
 use massa_protocol_exports::tests::tools;
 use massa_protocol_exports::{BlocksResults, ProtocolEvent, ProtocolPoolEvent};
 use serial_test::serial;
@@ -315,89 +309,6 @@
 #[tokio::test]
 #[serial]
 #[ignore]
-<<<<<<< HEAD
-=======
-async fn test_protocol_propagates_operations_only_to_nodes_that_dont_know_about_it_block_integration(
-) {
-    let protocol_config = &tools::PROTOCOL_CONFIG;
-    protocol_test(
-        protocol_config,
-        async move |mut network_controller,
-                    protocol_event_receiver,
-                    mut protocol_command_sender,
-                    protocol_manager,
-                    protocol_pool_event_receiver| {
-            // Create 1 node.
-            let nodes = tools::create_and_connect_nodes(1, &mut network_controller).await;
-
-            let address = Address::from_public_key(&nodes[0].id.0);
-            let thread = address.get_thread(THREAD_COUNT);
-
-            let operation = tools::create_operation_with_expire_period(&nodes[0].keypair, 1);
-            let operation_id = operation.id;
-
-            let block = tools::create_block_with_operations(
-                &nodes[0].keypair,
-                Slot::new(1, thread),
-                vec![operation.clone()],
-            );
-            let block_id = block.id;
-
-            network_controller
-                .send_ask_for_block(nodes[0].id, vec![(block_id, Default::default())])
-                .await;
-
-            // Integrate the block,
-            // this should note the node as knowing about the endorsement.
-            protocol_command_sender
-                .integrated_block(block_id)
-                .await
-                .unwrap();
-
-            // TODO: rewrite
-
-            // Send the endorsement to protocol
-            // it should not propagate to the node that already knows about it
-            // because of the previously integrated block.
-            let mut ops: Set<OperationId> = Set::default();
-            ops.insert(operation_id);
-            protocol_command_sender
-                .propagate_operations(ops)
-                .await
-                .unwrap();
-
-            match network_controller
-                .wait_command(1000.into(), |cmd| match cmd {
-                    cmd @ NetworkCommand::SendOperations { .. } => Some(cmd),
-                    _ => None,
-                })
-                .await
-            {
-                Some(NetworkCommand::SendOperations { node, operations }) => {
-                    assert!(operations.contains(&operation_id));
-                    assert_eq!(nodes[0].id, node);
-                    panic!("Unexpected propagated of operation.");
-                }
-                None => {}
-                Some(cmd) => panic!("Unexpected network command.{:?}", cmd),
-            };
-
-            (
-                network_controller,
-                protocol_event_receiver,
-                protocol_command_sender,
-                protocol_manager,
-                protocol_pool_event_receiver,
-            )
-        },
-    )
-    .await;
-}
-
-#[tokio::test]
-#[serial]
-#[ignore]
->>>>>>> 935f00cb
 async fn test_protocol_propagates_operations_only_to_nodes_that_dont_know_about_it_get_block_results(
 ) {
     let protocol_config = &tools::PROTOCOL_CONFIG;
