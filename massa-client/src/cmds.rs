// Copyright (c) 2022 MASSA LABS <info@massa.net>

use crate::repl::Output;
use anyhow::{anyhow, bail, Error, Result};
use console::style;
use massa_models::api::{
    AddressInfo, CompactAddressInfo, DatastoreEntryInput, EventFilter, OperationInput,
};
use massa_models::api::{ReadOnlyBytecodeExecution, ReadOnlyCall};
use massa_models::node::NodeId;
use massa_models::prehash::PreHashMap;
use massa_models::timeslots::get_current_latest_block_slot;
use massa_models::{
    address::Address,
    amount::Amount,
    block::BlockId,
    endorsement::EndorsementId,
    operation::{Operation, OperationId, OperationType},
    slot::Slot,
};
use massa_sdk::Client;
use massa_signature::KeyPair;
use massa_time::MassaTime;
use massa_wallet::Wallet;
use serde::Serialize;
use std::collections::{BTreeMap, HashMap, HashSet};
use std::fmt::Write as _;
use std::fmt::{Debug, Display};
use std::net::IpAddr;
use std::path::PathBuf;
use strum::{EnumMessage, EnumProperty, IntoEnumIterator};
use strum_macros::{Display, EnumIter, EnumString};

/// All the client commands
/// the order they are defined is the order they are displayed in so be careful
/// Maybe it would be worth renaming some of them for consistency
/// Use props(pwd_not_needed = "true") if the command does not need an access to the wallet, to avoid unnecessary
/// prompting of the user.
#[allow(non_camel_case_types)]
#[derive(Debug, PartialEq, Eq, EnumIter, EnumMessage, EnumString, EnumProperty, Display)]
pub enum Command {
    #[strum(
        ascii_case_insensitive,
        props(pwd_not_needed = "true"),
        message = "display this help"
    )]
    help,

    #[strum(
        ascii_case_insensitive,
        props(pwd_not_needed = "true"),
        message = "exit the prompt"
    )]
    exit,

    #[strum(
        ascii_case_insensitive,
        props(args = "IpAddr1 IpAddr2 ...", pwd_not_needed = "true"),
        message = "unban given IP address(es)"
    )]
    node_unban_by_ip,

    #[strum(
        ascii_case_insensitive,
        props(args = "Id1 Id2 ...", pwd_not_needed = "true"),
        message = "unban given id(s)"
    )]
    node_unban_by_id,

    #[strum(
        ascii_case_insensitive,
        props(args = "IpAddr1 IpAddr2 ...", pwd_not_needed = "true"),
        message = "ban given IP address(es)"
    )]
    node_ban_by_ip,

    #[strum(
        ascii_case_insensitive,
        props(args = "Id1 Id2 ...", pwd_not_needed = "true"),
        message = "ban given id(s)"
    )]
    node_ban_by_id,

    #[strum(
        ascii_case_insensitive,
        props(pwd_not_needed = "true"),
        message = "stops the node"
    )]
    node_stop,

    #[strum(
        ascii_case_insensitive,
        props(pwd_not_needed = "true"),
        message = "show staking addresses"
    )]
    node_get_staking_addresses,

    #[strum(
        ascii_case_insensitive,
        props(args = "Address1 Address2 ..."),
        message = "starts staking with the given addresses"
    )]
    node_start_staking,

    #[strum(
        ascii_case_insensitive,
        props(args = "Address1 Address2 ..."),
        message = "stops staking with the given addresses"
    )]
    node_stop_staking,

    #[strum(
        ascii_case_insensitive,
        props(args = "Address discord_id"),
        message = "generate the testnet rewards program node/staker ownership proof"
    )]
    node_testnet_rewards_program_ownership_proof,

    #[strum(
        ascii_case_insensitive,
        props(args = "(add, remove or allow-all) [IpAddr]", pwd_not_needed = "true"),
        message = "Manage boostrap whitelist IP address(es). No args returns the whitelist blacklist"
    )]
    node_bootsrap_whitelist,

    #[strum(
        ascii_case_insensitive,
        props(args = "(add or remove) [IpAddr]", pwd_not_needed = "true"),
        message = "Manage boostrap blacklist IP address(es). No args returns the boostrap blacklist"
    )]
    node_bootsrap_blacklist,

    #[strum(
        ascii_case_insensitive,
        props(args = "(add or remove) [IpAddr]", pwd_not_needed = "true"),
        message = "Manage peers whitelist IP address(es). No args returns the peers whitelist"
    )]
    node_peers_whitelist,

    #[strum(
        ascii_case_insensitive,
        props(pwd_not_needed = "true"),
        message = "show the status of the node (reachable? number of peers connected, consensus, version, config parameter summary...)"
    )]
    get_status,

    #[strum(
        ascii_case_insensitive,
        props(args = "Address1 Address2 ...", pwd_not_needed = "true"),
        message = "get info about a list of addresses (balances, block creation, ...)"
    )]
    get_addresses,

    #[strum(
        ascii_case_insensitive,
        props(args = "Address Key", pwd_not_needed = "true"),
        message = "get a datastore entry (key must be UTF-8)"
    )]
    get_datastore_entry,

    #[strum(
        ascii_case_insensitive,
        props(args = "BlockId", pwd_not_needed = "true"),
        message = "show info about a block (content, finality ...)"
    )]
    get_blocks,

    #[strum(
        ascii_case_insensitive,
        props(args = "EndorsementId1 EndorsementId2 ...", pwd_not_needed = "true"),
        message = "show info about a list of endorsements (content, finality ...)"
    )]
    get_endorsements,

    #[strum(
        ascii_case_insensitive,
        props(args = "OperationId1 OperationId2 ...", pwd_not_needed = "true"),
        message = "show info about a list of operations(content, finality ...) "
    )]
    get_operations,

    #[strum(
        ascii_case_insensitive,
        props(
            args = "start=Slot end=Slot emitter_address=Address caller_address=Address operation_id=OperationId is_final=bool is_error=bool",
            pwd_not_needed = "true"
        ),
        message = "show events emitted by smart contracts with various filters"
    )]
    get_filtered_sc_output_event,

    #[strum(
        ascii_case_insensitive,
        props(args = "show-all-keys"),
        message = "show wallet info (addresses, balances ...)"
    )]
    wallet_info,

    #[strum(
        ascii_case_insensitive,
        props(args = "Address1 Address2 .."),
        message = "get public key of the given addresses"
    )]
    get_public_key,

    #[strum(
        ascii_case_insensitive,
        props(args = "Address1 Address2 ..."),
        message = "get secret key of the given addresses"
    )]
    get_secret_key,

    #[strum(
        ascii_case_insensitive,
        message = "generate a secret key and add it into the wallet"
    )]
    wallet_generate_secret_key,

    #[strum(
        ascii_case_insensitive,
        props(args = "SecretKey1 SecretKey2 ..."),
        message = "add a list of secret keys to the wallet"
    )]
    wallet_add_secret_keys,

    #[strum(
        ascii_case_insensitive,
        props(args = "Address1 Address2 ..."),
        message = "remove a list of addresses from the wallet"
    )]
    wallet_remove_addresses,

    #[strum(
        ascii_case_insensitive,
        props(args = "Address string"),
        message = "sign provided string with given address (address must be in the wallet)"
    )]
    wallet_sign,

    #[strum(
        ascii_case_insensitive,
        props(args = "Address RollCount Fee"),
        message = "buy rolls with wallet address"
    )]
    buy_rolls,

    #[strum(
        ascii_case_insensitive,
        props(args = "Address RollCount Fee"),
        message = "sell rolls with wallet address"
    )]
    sell_rolls,

    #[strum(
        ascii_case_insensitive,
        props(args = "SenderAddress ReceiverAddress Amount Fee"),
        message = "send coins from a wallet address"
    )]
    send_transaction,

    #[strum(
        ascii_case_insensitive,
        props(args = "SenderAddress PathToBytecode MaxGas Fee"),
        message = "create and send an operation containing byte code"
    )]
    execute_smart_contract,

    #[strum(
        ascii_case_insensitive,
        props(args = "SenderAddress TargetAddress FunctionName Parameter MaxGas Coins Fee"),
        message = "create and send an operation to call a function of a smart contract"
    )]
    call_smart_contract,

    #[strum(
        ascii_case_insensitive,
<<<<<<< HEAD
        props(args = "PathToBytecode MaxGas Address", pwd_not_needed = "true"),
        message = "execute byte code, address is optional. Nothing is really executed on chain"
=======
        props(args = "PathToBytecode MaxGas Address IsFinal",),
        message = "execute byte code, address is optional, is_final is optional. Nothing is really executed on chain"
>>>>>>> 5fb0c676
    )]
    read_only_execute_smart_contract,

    #[strum(
        ascii_case_insensitive,
<<<<<<< HEAD
        props(
            args = "TargetAddress TargetFunction Parameter MaxGas SenderAddress",
            pwd_not_needed = "true"
        ),
        message = "call a smart contract function, sender address is optional. Nothing is really executed on chain"
=======
        props(args = "TargetAddress TargetFunction Parameter MaxGas SenderAddress IsFinal",),
        message = "call a smart contract function, sender address is optional, is_final is optional. Nothing is really executed on chain"
>>>>>>> 5fb0c676
    )]
    read_only_call,

    #[strum(
        ascii_case_insensitive,
        props(pwd_not_needed = "true"),
        message = "show time remaining to end of current episode"
    )]
    when_episode_ends,

    #[strum(
        ascii_case_insensitive,
        props(pwd_not_needed = "true"),
        message = "tells you when moon"
    )]
    when_moon,
}

#[derive(Debug, Display, EnumString, EnumIter)]
#[strum(serialize_all = "snake_case")]
pub enum ListOperation {
    #[strum(
        ascii_case_insensitive,
        message = "add",
        detailed_message = "add(s) the given value(s) to the target"
    )]
    Add,
    #[strum(
        ascii_case_insensitive,
        serialize = "allow-all",
        message = "allow-all",
        detailed_message = "allow all in the target if exists"
    )]
    AllowAll,
    #[strum(
        ascii_case_insensitive,
        message = "remove",
        detailed_message = "remove(s) the given value(s) from the target if exists"
    )]
    Remove,
}

/// Display the help of all commands
pub(crate) fn help() {
    println!("HELP of Massa client (list of available commands):");
    Command::iter().map(|c| c.help()).collect()
}

/// bail a shinny RPC error
macro_rules! rpc_error {
    ($e:expr) => {
        bail!("check if your node is running: {}", $e)
    };
}

/// print a yellow warning
macro_rules! client_warning {
    ($e:expr) => {
        println!("{}: {}", style("WARNING").yellow(), $e)
    };
}

/// Used to have a shinny json output
/// TODO re-factor me
#[derive(Debug, Serialize)]
struct ExtendedWalletEntry {
    /// the keypair
    pub keypair: KeyPair,
    /// address and balance information
    pub address_info: CompactAddressInfo,
    /// whether to display the public/secret keys or just the address info
    pub show_keys: bool,
}

impl Display for ExtendedWalletEntry {
    fn fmt(&self, f: &mut std::fmt::Formatter<'_>) -> std::fmt::Result {
        if self.show_keys {
            writeln!(f, "Secret key: {}", self.keypair)?;
            writeln!(f, "Public key: {}", self.keypair.get_public_key())?;
        }
        writeln!(f, "{}", self.address_info)?;
        writeln!(f, "\n=====\n")?;
        Ok(())
    }
}

/// Aggregation of the local, with some useful information as the balance, etc
/// to be printed by the client.
#[derive(Debug, Serialize)]
pub struct ExtendedWallet(PreHashMap<Address, ExtendedWalletEntry>);

impl ExtendedWallet {
    /// Reorganize everything into an extended wallet
    fn new(wallet: &Wallet, addresses_info: &[AddressInfo], show_keys: bool) -> Result<Self> {
        Ok(ExtendedWallet(
            addresses_info
                .iter()
                .map(|x| {
                    let keypair = wallet
                        .keys
                        .get(&x.address)
                        .ok_or_else(|| anyhow!("missing key"))?;
                    Ok((
                        x.address,
                        ExtendedWalletEntry {
                            keypair: keypair.clone(),
                            address_info: x.compact(),
                            show_keys,
                        },
                    ))
                })
                .collect::<Result<_>>()?,
        ))
    }
}

impl Display for ExtendedWallet {
    fn fmt(&self, f: &mut std::fmt::Formatter<'_>) -> std::fmt::Result {
        if self.0.is_empty() {
            client_warning!("your wallet does not contain any key, use 'wallet_generate_secret_key' to generate a new key and add it to your wallet");
        }

        for entry in self.0.values() {
            writeln!(f, "{}", entry)?;
        }
        Ok(())
    }
}

impl Command {
    /// Display the help of the command
    /// with fancy colors and so on
    pub(crate) fn help(&self) {
        println!(
            "- {} {}: {}{}",
            style(self.to_string()).green(),
            if self.get_str("args").is_some() {
                style(self.get_str("args").unwrap_or("")).yellow()
            } else {
                style("no args").color256(8).italic() // grey
            },
            if self.get_str("todo").is_some() {
                style(self.get_str("todo").unwrap_or("[not yet implemented] ")).red()
            } else {
                style("")
            },
            self.get_message().unwrap()
        )
    }

    /// Returns true if the command needs wallet access
    pub(crate) fn is_pwd_needed(&self) -> bool {
        !(self.get_str("pwd_not_needed").is_some()
            && self.get_str("pwd_not_needed").unwrap() == "true")
    }

    /// run a given command
    ///
    /// # parameters
    /// - client: the RPC client
    /// - wallet_opt: an optional access to the wallet
    /// - parameters: the parsed parameters
    /// - json: true if --json was passed as an option
    ///     it means that we don't want to print anything we just want the json output
    pub(crate) async fn run(
        &self,
        client: &Client,
        wallet_opt: &mut Option<Wallet>,
        parameters: &[String],
        json: bool,
    ) -> Result<Box<dyn Output>> {
        match self {
            Command::help => {
                if !json {
                    if !parameters.is_empty() {
                        if let Ok(c) = parameters[0].parse::<Command>() {
                            c.help();
                        } else {
                            println!(
                                "Command not found!\ntype \"help\" to get the list of commands"
                            );
                            help();
                        }
                    } else {
                        help();
                    }
                }
                Ok(Box::new(()))
            }

            Command::node_unban_by_ip => {
                let ips = parse_vec::<IpAddr>(parameters)?;
                match client.private.node_unban_by_ip(ips).await {
                    Ok(()) => {
                        if !json {
                            println!("Request of unbanning successfully sent!")
                        }
                    }
                    Err(e) => rpc_error!(e),
                };
                Ok(Box::new(()))
            }

            Command::node_unban_by_id => {
                let ids = parse_vec::<NodeId>(parameters)?;
                match client.private.node_unban_by_id(ids).await {
                    Ok(()) => {
                        if !json {
                            println!("Request of unbanning successfully sent!")
                        }
                    }
                    Err(e) => rpc_error!(e),
                };
                Ok(Box::new(()))
            }

            Command::node_ban_by_ip => {
                let ips = parse_vec::<IpAddr>(parameters)?;
                match client.private.node_ban_by_ip(ips).await {
                    Ok(()) => {
                        if !json {
                            println!("Request of banning successfully sent!")
                        }
                    }
                    Err(e) => rpc_error!(e),
                }
                Ok(Box::new(()))
            }

            Command::node_ban_by_id => {
                let ids = parse_vec::<NodeId>(parameters)?;
                match client.private.node_ban_by_id(ids).await {
                    Ok(()) => {
                        if !json {
                            println!("Request of banning successfully sent!")
                        }
                    }
                    Err(e) => rpc_error!(e),
                }
                Ok(Box::new(()))
            }

            Command::node_stop => {
                match client.private.stop_node().await {
                    Ok(()) => {
                        if !json {
                            println!("Request of stopping the Node successfully sent")
                        }
                    }
                    Err(e) => rpc_error!(e),
                };
                Ok(Box::new(()))
            }

            Command::node_get_staking_addresses => {
                match client.private.get_staking_addresses().await {
                    Ok(staking_addresses) => Ok(Box::new(staking_addresses)),
                    Err(e) => rpc_error!(e),
                }
            }

            Command::node_testnet_rewards_program_ownership_proof => {
                let wallet = wallet_opt.as_mut().unwrap();

                if parameters.len() != 2 {
                    bail!("wrong number of parameters");
                }
                // parse
                let addr = parameters[0].parse::<Address>()?;
                let msg = parameters[1].as_bytes().to_vec();
                // get address signature
                if let Some(addr_sig) = wallet.sign_message(&addr, msg.clone()) {
                    // get node signature
                    match client.private.node_sign_message(msg).await {
                        // print concatenation
                        Ok(node_sig) => {
                            if !json {
                                println!("Enter the following in discord:");
                            }
                            Ok(Box::new(format!(
                                "{}/{}/{}/{}",
                                node_sig.public_key,
                                node_sig.signature,
                                addr_sig.public_key,
                                addr_sig.signature
                            )))
                        }
                        Err(e) => rpc_error!(e),
                    }
                } else {
                    bail!("address not found")
                }
            }

            Command::get_status => match client.public.get_status().await {
                Ok(node_status) => Ok(Box::new(node_status)),
                Err(e) => rpc_error!(e),
            },

            Command::get_addresses => {
                let addresses = parse_vec::<Address>(parameters)?;
                match client.public.get_addresses(addresses).await {
                    Ok(addresses_info) => Ok(Box::new(addresses_info)),
                    Err(e) => rpc_error!(e),
                }
            }

            Command::get_datastore_entry => {
                if parameters.len() != 2 {
                    bail!("invalid number of parameters");
                }
                let address = parameters[0].parse::<Address>()?;
                let key = parameters[1].as_bytes().to_vec();
                match client
                    .public
                    .get_datastore_entries(vec![DatastoreEntryInput { address, key }])
                    .await
                {
                    Ok(result) => Ok(Box::new(result)),
                    Err(e) => rpc_error!(e),
                }
            }

            Command::get_blocks => {
                if parameters.len() != 1 {
                    bail!("wrong param numbers, expecting at least one IP address")
                }
                let block_ids = parse_vec::<BlockId>(parameters)?;
                match client.public.get_blocks(block_ids).await {
                    Ok(blocks_info) => Ok(Box::new(blocks_info)),
                    Err(e) => rpc_error!(e),
                }
            }

            Command::get_endorsements => {
                let endorsements = parse_vec::<EndorsementId>(parameters)?;
                match client.public.get_endorsements(endorsements).await {
                    Ok(endorsements_info) => Ok(Box::new(endorsements_info)),
                    Err(e) => rpc_error!(e),
                }
            }

            Command::get_operations => {
                let operations = parse_vec::<OperationId>(parameters)?;
                match client.public.get_operations(operations).await {
                    Ok(operations_info) => Ok(Box::new(operations_info)),
                    Err(e) => rpc_error!(e),
                }
            }

            Command::get_filtered_sc_output_event => {
                let p_list: [&str; 7] = [
                    "start",
                    "end",
                    "emitter_address",
                    "caller_address",
                    "operation_id",
                    "is_final",
                    "is_error",
                ];
                let mut p: HashMap<&str, &str> = HashMap::new();
                for v in parameters {
                    let s: Vec<&str> = v.split('=').collect();
                    if s.len() == 2 && p_list.contains(&s[0]) {
                        p.insert(s[0], s[1]);
                    } else {
                        bail!("invalid parameter");
                    }
                }
                let filter = EventFilter {
                    start: parse_key_value(&p, p_list[0]),
                    end: parse_key_value(&p, p_list[1]),
                    emitter_address: parse_key_value(&p, p_list[2]),
                    original_caller_address: parse_key_value(&p, p_list[3]),
                    original_operation_id: parse_key_value(&p, p_list[4]),
                    is_final: parse_key_value(&p, p_list[5]),
                    is_error: parse_key_value(&p, p_list[6]),
                };
                match client.public.get_filtered_sc_output_event(filter).await {
                    Ok(events) => Ok(Box::new(events)),
                    Err(e) => rpc_error!(e),
                }
            }

            Command::wallet_info => {
                let show_keys = parameters.len() == 1 && parameters[0] == "show-all-keys";

                let wallet = wallet_opt.as_mut().unwrap();

                if !json && show_keys {
                    client_warning!("do not share your key");
                }
                match client
                    .public
                    .get_addresses(wallet.get_full_wallet().keys().copied().collect())
                    .await
                {
                    Ok(addresses_info) => Ok(Box::new(ExtendedWallet::new(
                        wallet,
                        &addresses_info,
                        show_keys,
                    )?)),
                    Err(_) => match show_keys {
                        true => Ok(Box::new(wallet.clone())),
                        false => Ok(Box::new(wallet.get_wallet_address_list())),
                    }, // FIXME
                }
            }

            Command::get_public_key => {
                let wallet = wallet_opt.as_mut().unwrap();

                let addresses = parse_vec::<Address>(parameters)?;

                let hashset: HashSet<_> = addresses.into_iter().collect();

                let keypair: Vec<(&Address, Option<&KeyPair>)> = hashset
                    .iter()
                    .map(|addr| (addr, wallet.get_full_wallet().get(addr)))
                    .filter(|kp| kp.1.is_some())
                    .collect();

                let addr_public_keys: Vec<_> = keypair
                    .iter()
                    .map(|kp| (*kp.0, kp.1.unwrap().get_public_key()))
                    .collect();

                Ok(Box::new(addr_public_keys))
            }

            Command::get_secret_key => {
                let wallet = wallet_opt.as_mut().unwrap();

                if !json {
                    client_warning!("do not share your key");
                }

                let addresses = parse_vec::<Address>(parameters)?;

                let hashset: HashSet<_> = addresses.into_iter().collect();

                let keypair: Vec<(&Address, Option<&KeyPair>)> = hashset
                    .iter()
                    .map(|addr| (addr, wallet.get_full_wallet().get(addr)))
                    .filter(|kp| kp.1.is_some())
                    .collect();

                let addr_secret_keys: Vec<_> = keypair
                    .iter()
                    .map(|kp| (*kp.0, kp.1.unwrap().to_owned()))
                    .collect();

                Ok(Box::new(addr_secret_keys))
            }

            Command::node_start_staking => {
                let wallet = wallet_opt.as_mut().unwrap();

                let addresses = parse_vec::<Address>(parameters)?;
                let secret: Vec<Option<&KeyPair>> = addresses
                    .iter()
                    .map(|addr| wallet.get_full_wallet().get(addr))
                    .collect();
                let secret_str = secret
                    .iter()
                    .filter(|a| a.is_some())
                    .map(|s| format!("{}", s.unwrap()))
                    .collect();

                match client.private.add_staking_secret_keys(secret_str).await {
                    Ok(()) => {
                        if !json {
                            println!("Keys successfully added!")
                        }
                    }
                    Err(e) => rpc_error!(e),
                };
                Ok(Box::new(()))
            }

            Command::node_stop_staking => {
                let addresses = parse_vec::<Address>(parameters)?;
                match client.private.remove_staking_addresses(addresses).await {
                    Ok(()) => {
                        if !json {
                            println!("Addresses successfully removed!")
                        }
                    }
                    Err(e) => rpc_error!(e),
                }
                Ok(Box::new(()))
            }

            Command::wallet_generate_secret_key => {
                let wallet = wallet_opt.as_mut().unwrap();

                let key = KeyPair::generate();
                let ad = wallet.add_keypairs(vec![key])?[0];
                if json {
                    Ok(Box::new(ad.to_string()))
                } else {
                    println!("Generated {} address and added it to the wallet", ad);
                    println!(
                        "Type `node_start_staking <address>` to start staking with this address.\n"
                    );
                    Ok(Box::new(()))
                }
            }

            Command::wallet_add_secret_keys => {
                let wallet = wallet_opt.as_mut().unwrap();

                let keypairs = parse_vec::<KeyPair>(parameters)?;
                let addresses = wallet.add_keypairs(keypairs)?;
                if json {
                    return Ok(Box::new(addresses));
                } else {
                    for address in addresses {
                        println!("Derived and added address {} to the wallet.", address);
                    }
                    println!("Type `node_start_staking <address>` to start staking with the corresponding key.\n");
                }
                Ok(Box::new(()))
            }

            Command::wallet_remove_addresses => {
                let wallet = wallet_opt.as_mut().unwrap();

                let mut res = "".to_string();
                let addresses = parse_vec::<Address>(parameters)?;
                match wallet.remove_addresses(&addresses) {
                    Ok(_) => {
                        let _ = writeln!(res, "Addresses removed from the wallet");
                    }
                    Err(_) => {
                        let _ = writeln!(res, "Wallet error while removing addresses");
                    }
                }
                if !json {
                    println!("{}", res);
                }
                Ok(Box::new(()))
            }

            Command::buy_rolls => {
                let wallet = wallet_opt.as_mut().unwrap();

                if parameters.len() != 3 {
                    bail!("wrong number of parameters");
                }
                let addr = parameters[0].parse::<Address>()?;
                let roll_count = parameters[1].parse::<u64>()?;
                let fee = parameters[2].parse::<Amount>()?;

                if !json {
                    let roll_price = match client.public.get_status().await {
                        Err(e) => bail!("RpcError: {}", e),
                        Ok(status) => status.config.roll_price,
                    };
                    match roll_price
                        .checked_mul_u64(roll_count)
                        .and_then(|x| x.checked_add(fee))
                    {
                        Some(total) => {
                            if let Ok(addresses_info) =
                                client.public.get_addresses(vec![addr]).await
                            {
                                match addresses_info.get(0) {
                                    Some(info) => {
                                        if info.candidate_balance < total {
                                            client_warning!("this operation may be rejected due to insufficient balance");
                                        }
                                    }
                                    None => {
                                        client_warning!(format!("address {} not found", addr))
                                    }
                                }
                            }
                        }
                        None => {
                            client_warning!("the total amount hit the limit overflow, operation will be rejected");
                        }
                    }
                    if let Ok(staked_keys) = client.private.get_staking_addresses().await {
                        if !staked_keys.contains(&addr) {
                            client_warning!("You are buying rolls with an address not registered for staking. Don't forget to run 'node_start_staking <address>'");
                        }
                    }
                }
                send_operation(
                    client,
                    wallet,
                    OperationType::RollBuy { roll_count },
                    fee,
                    addr,
                    json,
                )
                .await
            }

            Command::sell_rolls => {
                let wallet = wallet_opt.as_mut().unwrap();

                if parameters.len() != 3 {
                    bail!("wrong number of parameters");
                }
                let addr = parameters[0].parse::<Address>()?;
                let roll_count = parameters[1].parse::<u64>()?;
                let fee = parameters[2].parse::<Amount>()?;

                if !json {
                    if let Ok(addresses_info) = client.public.get_addresses(vec![addr]).await {
                        match addresses_info.get(0) {
                            Some(info) => {
                                if info.candidate_balance < fee
                                    || roll_count > info.candidate_roll_count
                                {
                                    client_warning!("this operation may be rejected due to insufficient balance or roll count");
                                }
                            }
                            None => client_warning!(format!("address {} not found", addr)),
                        }
                    }
                }

                send_operation(
                    client,
                    wallet,
                    OperationType::RollSell { roll_count },
                    fee,
                    addr,
                    json,
                )
                .await
            }

            Command::send_transaction => {
                let wallet = wallet_opt.as_mut().unwrap();

                if parameters.len() != 4 {
                    bail!("wrong number of parameters");
                }
                let addr = parameters[0].parse::<Address>()?;
                let recipient_address = parameters[1].parse::<Address>()?;
                let amount = parameters[2].parse::<Amount>()?;
                let fee = parameters[3].parse::<Amount>()?;

                if !json {
                    if let Ok(addresses_info) = client.public.get_addresses(vec![addr]).await {
                        match addresses_info.get(0) {
                            Some(info) => {
                                if info.candidate_balance < fee {
                                    client_warning!("this operation may be rejected due to insufficient balance");
                                }
                            }
                            None => {
                                client_warning!(format!("address {} not found", addr))
                            }
                        }
                    }
                }

                send_operation(
                    client,
                    wallet,
                    OperationType::Transaction {
                        recipient_address,
                        amount,
                    },
                    fee,
                    addr,
                    json,
                )
                .await
            }
            Command::when_episode_ends => {
                let end = match client.public.get_status().await {
                    Ok(node_status) => node_status.config.end_timestamp,
                    Err(e) => bail!("RpcError: {}", e),
                };
                let mut res = "".to_string();
                if let Some(e) = end {
                    let (days, hours, mins, secs) =
                        e.saturating_sub(MassaTime::now()?).days_hours_mins_secs()?; // compensation milliseconds is zero

                    let _ = write!(res, "{} days, {} hours, {} minutes, {} seconds remaining until the end of the current episode", days, hours, mins, secs);
                } else {
                    let _ = write!(res, "There is no end !");
                }
                if !json {
                    println!("{}", res);
                }
                Ok(Box::new(()))
            }
            Command::when_moon => {
                let res = "At night 🌔.";
                if !json {
                    println!("{}", res);
                }
                Ok(Box::new(()))
            }
            Command::execute_smart_contract => {
                let wallet = wallet_opt.as_mut().unwrap();

                if parameters.len() != 4 {
                    bail!("wrong number of parameters");
                }
                let addr = parameters[0].parse::<Address>()?;
                let path = parameters[1].parse::<PathBuf>()?;
                let max_gas = parameters[2].parse::<u64>()?;
                let fee = parameters[3].parse::<Amount>()?;
                if !json {
                    if let Ok(addresses_info) = client.public.get_addresses(vec![addr]).await {
                        match addresses_info.get(0) {
                            Some(info) => {
                                if info.candidate_balance < fee {
                                    client_warning!("this operation may be rejected due to insufficient balance");
                                }
                            }
                            None => {
                                client_warning!(format!("address {} not found", addr));
                            }
                        }
                    }
                };
                let data = get_file_as_byte_vec(&path).await?;
                if !json {
                    let max_block_size = match client.public.get_status().await {
                        Ok(node_status) => node_status.config.max_block_size,
                        Err(e) => bail!("RpcError: {}", e),
                    };
                    if data.len() > max_block_size as usize {
                        client_warning!("bytecode size exceeded the maximum size of a block, operation will be rejected");
                    }
                }
                let datastore = BTreeMap::new();

                send_operation(
                    client,
                    wallet,
                    OperationType::ExecuteSC {
                        data,
                        max_gas,
                        datastore,
                    },
                    fee,
                    addr,
                    json,
                )
                .await
            }
            Command::call_smart_contract => {
                let wallet = wallet_opt.as_mut().unwrap();

                if parameters.len() != 7 {
                    bail!("wrong number of parameters");
                }
                let addr = parameters[0].parse::<Address>()?;
                let target_addr = parameters[1].parse::<Address>()?;
                let target_func = parameters[2].clone();
                let param = parameters[3].clone().into_bytes();
                let max_gas = parameters[4].parse::<u64>()?;
                let coins = parameters[5].parse::<Amount>()?;
                let fee = parameters[6].parse::<Amount>()?;
                if !json {
                    match coins.checked_add(fee) {
                        Some(total) => {
                            if let Ok(addresses_info) =
                                client.public.get_addresses(vec![target_addr]).await
                            {
                                match addresses_info.get(0) {
                                    Some(info) => {
                                        if info.candidate_balance < total {
                                            client_warning!("this operation may be rejected due to insufficient balance");
                                        }
                                    }
                                    None => {
                                        client_warning!(format!(
                                            "address {} not found",
                                            target_addr
                                        ));
                                    }
                                }
                            }
                        }
                        None => {
                            client_warning!("the total amount hit the limit overflow, operation will be rejected");
                        }
                    }
                };
                send_operation(
                    client,
                    wallet,
                    OperationType::CallSC {
                        target_addr,
                        target_func,
                        param,
                        max_gas,
                        coins,
                    },
                    fee,
                    addr,
                    json,
                )
                .await
            }
            Command::wallet_sign => {
                let wallet = wallet_opt.as_mut().unwrap();

                if parameters.len() != 2 {
                    bail!("wrong number of parameters");
                }
                let addr = parameters[0].parse::<Address>()?;
                let msg = parameters[1].clone();
                if let Some(signed) = wallet.sign_message(&addr, msg.into_bytes()) {
                    Ok(Box::new(signed))
                } else {
                    bail!("Missing public key")
                }
            }
            Command::read_only_execute_smart_contract => {
                if parameters.len() != 2 && parameters.len() <= 4 {
                    bail!("wrong number of parameters");
                }

                let path = parameters[0].parse::<PathBuf>()?;
                let max_gas = parameters[1].parse::<u64>()?;
                let address = if let Some(adr) = parameters.get(2) {
                    Some(adr.parse::<Address>()?)
                } else {
                    None
                };
                let is_final = if let Some(adr) = parameters.get(3) {
                    Some(adr.parse::<bool>()?)
                } else {
                    None
                };
                let bytecode = get_file_as_byte_vec(&path).await?;
                match client
                    .public
                    .execute_read_only_bytecode(ReadOnlyBytecodeExecution {
                        max_gas,
                        bytecode,
                        address,
                        operation_datastore: None, // TODO - #3072
                        is_final,
                    })
                    .await
                {
                    Ok(res) => Ok(Box::new(res)),
                    Err(e) => rpc_error!(e),
                }
            }
            Command::read_only_call => {
                if parameters.len() != 4 && parameters.len() <= 6 {
                    bail!("wrong number of parameters");
                }

                let target_address = parameters[0].parse::<Address>()?;
                let target_function = parameters[1].parse::<String>()?;
                let parameter = parameters[2].parse::<String>()?.into_bytes();
                let max_gas = parameters[3].parse::<u64>()?;
                let caller_address = if let Some(addr) = parameters.get(4) {
                    Some(addr.parse::<Address>()?)
                } else {
                    None
                };
                let is_final = if let Some(adr) = parameters.get(5) {
                    Some(adr.parse::<bool>()?)
                } else {
                    None
                };
                match client
                    .public
                    .execute_read_only_call(ReadOnlyCall {
                        caller_address,
                        target_address,
                        target_function,
                        parameter,
                        max_gas,
                        is_final,
                    })
                    .await
                {
                    Ok(res) => Ok(Box::new(res)),
                    Err(e) => rpc_error!(e),
                }
            }
            Command::node_bootsrap_blacklist => {
                if parameters.is_empty() {
                    match client.private.node_bootstrap_blacklist().await {
                        Ok(bootsraplist_ips) => Ok(Box::new(bootsraplist_ips)),
                        Err(e) => rpc_error!(e),
                    }
                } else {
                    let cli_op = match parameters[0].parse::<ListOperation>() {
                        Ok(op) => op,
                        Err(_) => bail!(
                            "failed to parse operation, supported operations are: [add, remove]"
                        ),
                    };
                    let args = &parameters[1..];
                    if args.is_empty() {
                        bail!("[IpAddr] parameter shouldn't be empty");
                    }
                    let ips = parse_vec::<IpAddr>(args)?;
                    let res: Result<Box<dyn Output>> = match cli_op {
                        ListOperation::Add => {
                            match client.private.node_add_to_bootstrap_blacklist(ips).await {
                                Ok(()) => {
                                    if !json {
                                        println!(
                                            "Request of bootsrap blacklisting successfully sent!"
                                        )
                                    }
                                    Ok(Box::new(()))
                                }
                                Err(e) => rpc_error!(e),
                            }
                        }
                        ListOperation::Remove => {
                            match client
                                .private
                                .node_remove_from_bootstrap_blacklist(ips)
                                .await
                            {
                                Ok(()) => {
                                    if !json {
                                        println!("Request of remove from bootsrap blacklist successfully sent!")
                                    }
                                    Ok(Box::new(()))
                                }
                                Err(e) => rpc_error!(e),
                            }
                        }
                        ListOperation::AllowAll => {
                            bail!("\"allow-all\" command is not implemented")
                        }
                    };
                    res
                }
            }
            Command::node_bootsrap_whitelist => {
                if parameters.is_empty() {
                    match client.private.node_bootstrap_whitelist().await {
                        Ok(bootsraplist_ips) => Ok(Box::new(bootsraplist_ips)),
                        Err(e) => {
                            client_warning!("if bootsrap whitelist configuration file does't exists, bootsrap is allowed for everyone !!!");
                            rpc_error!(e)
                        }
                    }
                } else {
                    let cli_op = match parameters[0].parse::<ListOperation>() {
                        Ok(op) => op,
                        Err(_) => bail!(
                            "failed to parse operation, supported operations are: [add, remove, allow-all]"
                        ),
                    };
                    let args = &parameters[1..];
                    let res: Result<Box<dyn Output>> = match cli_op {
                        ListOperation::Add => {
                            if args.is_empty() {
                                bail!("[IpAddr] parameter shouldn't be empty");
                            }
                            match client
                                .private
                                .node_add_to_bootstrap_whitelist(parse_vec::<IpAddr>(args)?)
                                .await
                            {
                                Ok(()) => {
                                    if !json {
                                        println!(
                                            "Request of bootsrap whitelisting successfully sent!"
                                        )
                                    }
                                    Ok(Box::new(()))
                                }
                                Err(e) => rpc_error!(e),
                            }
                        }
                        ListOperation::Remove => {
                            if args.is_empty() {
                                bail!("[IpAddr] parameter shouldn't be empty");
                            }
                            match client
                                .private
                                .node_remove_from_bootstrap_whitelist(parse_vec::<IpAddr>(args)?)
                                .await
                            {
                                Ok(()) => {
                                    if !json {
                                        println!("Request of remove from bootsrap whitelist successfully sent!")
                                    }
                                    Ok(Box::new(()))
                                }
                                Err(e) => rpc_error!(e),
                            }
                        }
                        ListOperation::AllowAll => {
                            match client.private.node_bootstrap_whitelist_allow_all().await {
                                Ok(()) => {
                                    if !json {
                                        println!(
                                            "Request of bootsrap whitelisting everyone successfully sent!"
                                        )
                                    }
                                    Ok(Box::new(()))
                                }
                                Err(e) => rpc_error!(e),
                            }
                        }
                    };
                    res
                }
            }
            Command::node_peers_whitelist => {
                if parameters.is_empty() {
                    match client.private.node_peers_whitelist().await {
                        Ok(peerlist_ips) => Ok(Box::new(peerlist_ips)),
                        Err(e) => rpc_error!(e),
                    }
                } else {
                    let cli_op = match parameters[0].parse::<ListOperation>() {
                        Ok(op) => op,
                        Err(_) => bail!(
                            "failed to parse operation, supported operations are: [add, remove]"
                        ),
                    };
                    let args = &parameters[1..];
                    if args.is_empty() {
                        bail!("[IpAddr] parameter shouldn't be empty");
                    }
                    let ips = parse_vec::<IpAddr>(args)?;
                    let res: Result<Box<dyn Output>> = match cli_op {
                        ListOperation::Add => {
                            match client.private.node_add_to_peers_whitelist(ips).await {
                                Ok(()) => {
                                    if !json {
                                        println!("Request of peers whitelisting successfully sent!")
                                    }
                                    Ok(Box::new(()))
                                }
                                Err(e) => rpc_error!(e),
                            }
                        }
                        ListOperation::Remove => {
                            match client.private.node_remove_from_peers_whitelist(ips).await {
                                Ok(()) => {
                                    if !json {
                                        println!("Request of remove from peers whitelist successfully sent!")
                                    }
                                    Ok(Box::new(()))
                                }
                                Err(e) => rpc_error!(e),
                            }
                        }
                        ListOperation::AllowAll => {
                            bail!("\"allow-all\" command is not implemented")
                        }
                    };
                    res
                }
            }
            Command::exit => {
                std::process::exit(0);
            }
        }
    }
}

/// helper to wrap and send an operation with proper validity period
async fn send_operation(
    client: &Client,
    wallet: &Wallet,
    op: OperationType,
    fee: Amount,
    addr: Address,
    json: bool,
) -> Result<Box<dyn Output>> {
    let cfg = match client.public.get_status().await {
        Ok(node_status) => node_status,
        Err(e) => rpc_error!(e),
    }
    .config;

    let slot = get_current_latest_block_slot(cfg.thread_count, cfg.t0, cfg.genesis_timestamp)?
        .unwrap_or_else(|| Slot::new(0, 0));
    let mut expire_period = slot.period + cfg.operation_validity_periods;
    if slot.thread >= addr.get_thread(cfg.thread_count) {
        expire_period += 1;
    };

    let op = wallet.create_operation(
        Operation {
            fee,
            expire_period,
            op,
        },
        addr,
    )?;

    match client
        .public
        .send_operations(vec![OperationInput {
            creator_public_key: op.content_creator_pub_key,
            serialized_content: op.serialized_data,
            signature: op.signature,
        }])
        .await
    {
        Ok(operation_ids) => {
            if !json {
                println!("Sent operation IDs:");
            }
            Ok(Box::new(operation_ids))
        }
        Err(e) => rpc_error!(e),
    }
}

/// TODO: ugly utilities functions
/// takes a slice of string and makes it into a `Vec<T>`
pub fn parse_vec<T: std::str::FromStr>(args: &[String]) -> anyhow::Result<Vec<T>, Error>
where
    T::Err: Display,
{
    args.iter()
        .map(|x| {
            x.parse::<T>()
                .map_err(|e| anyhow!("failed to parse \"{}\" due to: {}", x, e))
        })
        .collect()
}

/// reads a file
async fn get_file_as_byte_vec(filename: &std::path::Path) -> Result<Vec<u8>> {
    Ok(tokio::fs::read(filename).await?)
}

// chains get_key_value with its parsing and displays a warning on parsing error
pub fn parse_key_value<T: std::str::FromStr>(p: &HashMap<&str, &str>, key: &str) -> Option<T> {
    p.get_key_value(key).and_then(|x| {
        x.1.parse::<T>()
            .map_err(|_| {
                client_warning!(format!(
                    "'{}' parameter was ignored because of wrong corresponding value",
                    key
                ))
            })
            .ok()
    })
}<|MERGE_RESOLUTION|>--- conflicted
+++ resolved
@@ -274,28 +274,19 @@
 
     #[strum(
         ascii_case_insensitive,
-<<<<<<< HEAD
-        props(args = "PathToBytecode MaxGas Address", pwd_not_needed = "true"),
-        message = "execute byte code, address is optional. Nothing is really executed on chain"
-=======
-        props(args = "PathToBytecode MaxGas Address IsFinal",),
+        props(args = "PathToBytecode MaxGas Address IsFinal",
+            pwd_not_needed = "true"),
         message = "execute byte code, address is optional, is_final is optional. Nothing is really executed on chain"
->>>>>>> 5fb0c676
     )]
     read_only_execute_smart_contract,
 
     #[strum(
         ascii_case_insensitive,
-<<<<<<< HEAD
         props(
-            args = "TargetAddress TargetFunction Parameter MaxGas SenderAddress",
+            args = "TargetAddress TargetFunction Parameter MaxGas SenderAddress IsFinal",
             pwd_not_needed = "true"
         ),
-        message = "call a smart contract function, sender address is optional. Nothing is really executed on chain"
-=======
-        props(args = "TargetAddress TargetFunction Parameter MaxGas SenderAddress IsFinal",),
         message = "call a smart contract function, sender address is optional, is_final is optional. Nothing is really executed on chain"
->>>>>>> 5fb0c676
     )]
     read_only_call,
 
